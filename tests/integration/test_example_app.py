import pytest

from .soar_client import AppOnStackClient


def test_connectivity(example_app_client: AppOnStackClient):
    result = example_app_client.run_test_connectivity()
    assert result.success, f"Test connectivity failed: {result.message}"


def test_reverse_string(example_app_client: AppOnStackClient):
    input_string = "Hello, world!"
    expected_output = input_string[::-1]

    result = example_app_client.run_action(
        "reverse string", {"input_string": input_string}
    )
    assert result.success, f"Action failed: {result.message}"

    data = result.data["data"][0]
    assert data.get("reversed_string") == expected_output
    assert data.get("original_string") == input_string
    assert data.get("_underscored_string") == f"{input_string}_{expected_output}"


@pytest.mark.asyncio
async def test_on_poll(example_app_client: AppOnStackClient):
    # Clean up any previous failed runs so they don't pollute the asset
    example_app_client.delete_ingested_containers()

    result = await example_app_client.run_poll()

    containers = example_app_client.get_ingested_containers()

    assert result.success, f"Polling failed: {result.message}"
    assert len(containers) == 1
    assert containers[0].get("artifact_count") == 2
    assert containers[0].get("name") == "Network Alerts"


<<<<<<< HEAD
def test_asset_state(example_app_client: AppOnStackClient):
    write_result = example_app_client.run_action("write state", {})
    assert write_result.success, f"State writing action failed: {write_result.message}"

    read_result = example_app_client.run_action("read state", {})
    assert read_result.success, f"State reading action failed: {read_result.message}"
=======
@pytest.mark.onprem
def test_reverse_string_with_ab(example_app_client: AppOnStackClient):
    input_string = "AB Testing!"
    expected_output = input_string[::-1]

    result = example_app_client.run_action(
        "reverse string", {"input_string": input_string}
    )
    assert result.success, f"Action failed: {result.message}"

    data = result.data["data"][0]
    assert data.get("reversed_string") == expected_output
>>>>>>> 00904a3c
<|MERGE_RESOLUTION|>--- conflicted
+++ resolved
@@ -38,14 +38,14 @@
     assert containers[0].get("name") == "Network Alerts"
 
 
-<<<<<<< HEAD
 def test_asset_state(example_app_client: AppOnStackClient):
     write_result = example_app_client.run_action("write state", {})
     assert write_result.success, f"State writing action failed: {write_result.message}"
 
     read_result = example_app_client.run_action("read state", {})
     assert read_result.success, f"State reading action failed: {read_result.message}"
-=======
+
+
 @pytest.mark.onprem
 def test_reverse_string_with_ab(example_app_client: AppOnStackClient):
     input_string = "AB Testing!"
@@ -57,5 +57,4 @@
     assert result.success, f"Action failed: {result.message}"
 
     data = result.data["data"][0]
-    assert data.get("reversed_string") == expected_output
->>>>>>> 00904a3c
+    assert data.get("reversed_string") == expected_output
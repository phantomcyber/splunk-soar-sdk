{
<<<<<<< HEAD
    "name": "example_app",
    "description": "This is the basic example SOAR app",
    "appid": "9b388c08-67de-4ca4-817f-26f8fb7cbf55",
    "type": "sandbox",
    "product_vendor": "Splunk Inc.",
    "app_version": "0.1.1",
    "license": "Copyright (c) Splunk Inc., 2025",
    "min_phantom_version": "6.2.2.134",
    "package_name": "phantom_exampleapp",
    "main_module": "src.app:app",
    "logo": "logo.svg",
    "logo_dark": "logo_dark.svg",
    "product_name": "Example App",
    "python_version": "3.13,3.14",
    "product_version_regex": ".*",
    "publisher": "Splunk Inc.",
    "utctime_updated": "2025-11-19T05:54:33.970734Z",
    "fips_compliant": false,
    "contributors": [],
    "configuration": {
        "base_url": {
            "data_type": "string",
            "required": true,
            "description": "Base Url",
            "order": 0,
            "default": "https://example"
        },
        "api_key": {
            "data_type": "password",
            "required": true,
            "description": "API key for authentication",
            "order": 1
        },
        "key_header": {
            "data_type": "string",
            "required": true,
            "description": "Header for API key authentication",
            "order": 2,
            "default": "Authorization",
            "value_list": [
                "Authorization",
                "X-API-Key"
            ]
        },
        "timezone": {
            "data_type": "timezone",
            "required": true,
            "description": "Timezone",
            "order": 3
        },
        "timezone_with_default": {
            "data_type": "timezone",
            "required": true,
            "description": "Timezone With Default",
            "order": 4,
            "default": "America/Denver"
=======
  "name": "example_app",
  "description": "This is the basic example SOAR app",
  "appid": "9b388c08-67de-4ca4-817f-26f8fb7cbf55",
  "type": "sandbox",
  "product_vendor": "Splunk Inc.",
  "app_version": "0.1.1",
  "license": "Copyright (c) Splunk Inc., 2025",
  "min_phantom_version": "6.2.2.134",
  "package_name": "phantom_exampleapp",
  "main_module": "src.app:app",
  "logo": "logo.svg",
  "logo_dark": "logo_dark.svg",
  "product_name": "Example App",
  "python_version": "3.13,3.14",
  "product_version_regex": ".*",
  "publisher": "Splunk Inc.",
  "utctime_updated": "2025-11-20T22:52:34.118982Z",
  "fips_compliant": false,
  "contributors": [],
  "configuration": {
    "base_url": {
      "data_type": "string",
      "required": true,
      "description": "Base Url",
      "order": 0,
      "default": "https://example"
    },
    "api_key": {
      "data_type": "password",
      "required": true,
      "description": "API key for authentication",
      "order": 1
    },
    "key_header": {
      "data_type": "string",
      "required": true,
      "description": "Header for API key authentication",
      "order": 2,
      "default": "Authorization",
      "value_list": [
        "Authorization",
        "X-API-Key"
      ]
    },
    "timezone": {
      "data_type": "timezone",
      "required": true,
      "description": "Timezone",
      "order": 3
    },
    "timezone_with_default": {
      "data_type": "timezone",
      "required": true,
      "description": "Timezone With Default",
      "order": 4,
      "default": "America/Denver"
    }
  },
  "actions": [
    {
      "action": "test connectivity",
      "identifier": "test_connectivity",
      "description": "test connectivity",
      "type": "test",
      "read_only": true,
      "versions": "EQ(*)",
      "verbose": "Basic test for app.",
      "parameters": {},
      "output": [
        {
          "data_path": "action_result.status",
          "data_type": "string",
          "example_values": [
            "success",
            "failure"
          ]
        },
        {
          "data_path": "action_result.message",
          "data_type": "string"
        },
        {
          "data_path": "summary.total_objects",
          "data_type": "numeric",
          "example_values": [
            1
          ]
        },
        {
          "data_path": "summary.total_objects_successful",
          "data_type": "numeric",
          "example_values": [
            1
          ]
>>>>>>> 5d0a55d1
        }
      ]
    },
<<<<<<< HEAD
    "actions": [
        {
            "action": "test connectivity",
            "identifier": "test_connectivity",
            "description": "test connectivity",
            "type": "test",
            "read_only": true,
            "versions": "EQ(*)",
            "verbose": "Basic test for app.",
            "parameters": {},
            "output": [
                {
                    "data_path": "action_result.status",
                    "data_type": "string",
                    "example_values": [
                        "success",
                        "failure"
                    ]
                },
                {
                    "data_path": "action_result.message",
                    "data_type": "string"
                },
                {
                    "data_path": "summary.total_objects",
                    "data_type": "numeric",
                    "example_values": [
                        1
                    ]
                },
                {
                    "data_path": "summary.total_objects_successful",
                    "data_type": "numeric",
                    "example_values": [
                        1
                    ]
                }
            ]
        },
        {
            "action": "test summary with list output",
            "identifier": "test_summary_with_list_output",
            "description": "test summary with list output",
            "type": "generic",
            "read_only": true,
            "versions": "EQ(*)",
            "verbose": "",
            "parameters": {},
            "output": [
                {
                    "data_path": "action_result.status",
                    "data_type": "string",
                    "example_values": [
                        "success",
                        "failure"
                    ]
                },
                {
                    "data_path": "action_result.message",
                    "data_type": "string"
                },
                {
                    "data_path": "summary.total_objects",
                    "data_type": "numeric",
                    "example_values": [
                        1
                    ]
                },
                {
                    "data_path": "summary.total_objects_successful",
                    "data_type": "numeric",
                    "example_values": [
                        1
                    ]
                }
            ]
        },
        {
            "action": "test empty list output",
            "identifier": "test_empty_list_output",
            "description": "test empty list output",
            "type": "generic",
            "read_only": true,
            "versions": "EQ(*)",
            "verbose": "",
            "parameters": {},
            "output": [
                {
                    "data_path": "action_result.status",
                    "data_type": "string",
                    "example_values": [
                        "success",
                        "failure"
                    ]
                },
                {
                    "data_path": "action_result.message",
                    "data_type": "string"
                },
                {
                    "data_path": "summary.total_objects",
                    "data_type": "numeric",
                    "example_values": [
                        1
                    ]
                },
                {
                    "data_path": "summary.total_objects_successful",
                    "data_type": "numeric",
                    "example_values": [
                        1
                    ]
                }
            ]
        },
        {
            "action": "test json output",
            "identifier": "test_json_output",
            "description": "test json output",
            "type": "generic",
            "read_only": true,
            "versions": "EQ(*)",
            "verbose": "",
            "parameters": {},
            "output": [
                {
                    "data_path": "action_result.status",
                    "data_type": "string",
                    "example_values": [
                        "success",
                        "failure"
                    ]
                },
                {
                    "data_path": "action_result.message",
                    "data_type": "string"
                },
                {
                    "data_path": "action_result.data.*.name",
                    "data_type": "string",
                    "example_values": [
                        "John",
                        "Jane",
                        "Jim"
                    ],
                    "column_name": "Name",
                    "column_order": 0
                },
                {
                    "data_path": "action_result.data.*.age",
                    "data_type": "numeric",
                    "example_values": [
                        25,
                        30,
                        35
                    ],
                    "column_name": "Age",
                    "column_order": 1
                },
                {
                    "data_path": "summary.total_objects",
                    "data_type": "numeric",
                    "example_values": [
                        1
                    ]
                },
                {
                    "data_path": "summary.total_objects_successful",
                    "data_type": "numeric",
                    "example_values": [
                        1
                    ]
                }
            ],
            "render": {
                "type": "json"
            }
        },
        {
            "action": "test table output",
            "identifier": "test_table_output",
            "description": "test table output",
            "type": "generic",
            "read_only": true,
            "versions": "EQ(*)",
            "verbose": "",
            "parameters": {
                "company_name": {
                    "order": 0,
                    "name": "company_name",
                    "description": "Company Name",
                    "data_type": "string",
                    "required": true,
                    "primary": false,
                    "allow_list": false,
                    "default": "Splunk"
                }
            },
            "output": [
                {
                    "data_path": "action_result.status",
                    "data_type": "string",
                    "example_values": [
                        "success",
                        "failure"
                    ]
                },
                {
                    "data_path": "action_result.message",
                    "data_type": "string"
                },
                {
                    "data_path": "action_result.parameter.company_name",
                    "data_type": "string",
                    "column_name": "Company Name",
                    "column_order": 0
                },
                {
                    "data_path": "action_result.data.*.name",
                    "data_type": "string",
                    "example_values": [
                        "John",
                        "Jane",
                        "Jim"
                    ],
                    "column_name": "Name",
                    "column_order": 1
                },
                {
                    "data_path": "action_result.data.*.age",
                    "data_type": "numeric",
                    "example_values": [
                        25,
                        30,
                        35
                    ],
                    "column_name": "Age",
                    "column_order": 2
                },
                {
                    "data_path": "summary.total_objects",
                    "data_type": "numeric",
                    "example_values": [
                        1
                    ]
                },
                {
                    "data_path": "summary.total_objects_successful",
                    "data_type": "numeric",
                    "example_values": [
                        1
                    ]
                }
            ],
            "render": {
                "type": "table"
            }
        },
        {
            "action": "reverse string",
            "identifier": "reverse_string",
            "description": "reverse string",
            "type": "investigate",
            "read_only": true,
            "versions": "EQ(*)",
            "verbose": "Reverses a string.",
            "parameters": {
                "input_string": {
                    "order": 0,
                    "name": "input_string",
                    "description": "Input String",
                    "data_type": "string",
                    "required": true,
                    "primary": false,
                    "allow_list": false
                }
            },
            "output": [
                {
                    "data_path": "action_result.status",
                    "data_type": "string",
                    "example_values": [
                        "success",
                        "failure"
                    ]
                },
                {
                    "data_path": "action_result.message",
                    "data_type": "string"
                },
                {
                    "data_path": "action_result.parameter.input_string",
                    "data_type": "string"
                },
                {
                    "data_path": "action_result.data.*.original_string",
                    "data_type": "string"
                },
                {
                    "data_path": "action_result.data.*.reversed_string",
                    "data_type": "string"
                },
                {
                    "data_path": "action_result.data.*._underscored_string",
                    "data_type": "string"
                },
                {
                    "data_path": "summary.total_objects",
                    "data_type": "numeric",
                    "example_values": [
                        1
                    ]
                },
                {
                    "data_path": "summary.total_objects_successful",
                    "data_type": "numeric",
                    "example_values": [
                        1
                    ]
                }
            ],
            "render": {
                "type": "custom"
            }
        },
        {
            "action": "generate statistics",
            "identifier": "generate_statistics",
            "description": "generate statistics",
            "type": "investigate",
            "read_only": true,
            "versions": "EQ(*)",
            "verbose": "Generate statistics with pie chart reusable component.",
            "parameters": {
                "category": {
                    "order": 0,
                    "name": "category",
                    "description": "Category",
                    "data_type": "string",
                    "required": true,
                    "primary": false,
                    "allow_list": false
                }
            },
            "output": [
                {
                    "data_path": "action_result.status",
                    "data_type": "string",
                    "example_values": [
                        "success",
                        "failure"
                    ]
                },
                {
                    "data_path": "action_result.message",
                    "data_type": "string"
                },
                {
                    "data_path": "action_result.parameter.category",
                    "data_type": "string"
                },
                {
                    "data_path": "action_result.data.*.category",
                    "data_type": "string"
                },
                {
                    "data_path": "action_result.data.*.labels.*",
                    "data_type": "string"
                },
                {
                    "data_path": "action_result.data.*.values.*",
                    "data_type": "numeric"
                },
                {
                    "data_path": "summary.total_objects",
                    "data_type": "numeric",
                    "example_values": [
                        1
                    ]
                },
                {
                    "data_path": "summary.total_objects_successful",
                    "data_type": "numeric",
                    "example_values": [
                        1
                    ]
                }
            ],
            "render": {
                "type": "custom"
            }
        },
        {
            "action": "make request",
            "identifier": "make_request",
            "description": "make request",
            "type": "generic",
            "read_only": false,
            "versions": "EQ(*)",
            "verbose": "'make request' action for the app. Used to handle arbitrary HTTP requests with the app's asset",
            "parameters": {
                "http_method": {
                    "order": 0,
                    "name": "http_method",
                    "description": "The HTTP method to use for the request.",
                    "data_type": "string",
                    "required": true,
                    "primary": false,
                    "allow_list": false,
                    "value_list": [
                        "GET",
                        "POST",
                        "PUT",
                        "DELETE",
                        "PATCH",
                        "HEAD",
                        "OPTIONS"
                    ]
                },
                "endpoint": {
                    "order": 1,
                    "name": "endpoint",
                    "description": "The endpoint to send the request to. Base url is already included in the endpoint.",
                    "data_type": "string",
                    "required": true,
                    "primary": false,
                    "allow_list": false
                },
                "headers": {
                    "order": 2,
                    "name": "headers",
                    "description": "The headers to send with the request (JSON object). An example is {'Content-Type': 'application/json'}",
                    "data_type": "string",
                    "required": false,
                    "primary": false,
                    "allow_list": false
                },
                "query_parameters": {
                    "order": 3,
                    "name": "query_parameters",
                    "description": "Parameters to append to the URL (JSON object or query string). An example is ?key=value&key2=value2",
                    "data_type": "string",
                    "required": false,
                    "primary": false,
                    "allow_list": false
                },
                "body": {
                    "order": 4,
                    "name": "body",
                    "description": "The body to send with the request (JSON object). An example is {'key': 'value', 'key2': 'value2'}",
                    "data_type": "string",
                    "required": false,
                    "primary": false,
                    "allow_list": false
                },
                "timeout": {
                    "order": 5,
                    "name": "timeout",
                    "description": "The timeout for the request in seconds.",
                    "data_type": "numeric",
                    "required": false,
                    "primary": false,
                    "allow_list": false
                },
                "verify_ssl": {
                    "order": 6,
                    "name": "verify_ssl",
                    "description": "Whether to verify the SSL certificate. Default is False.",
                    "data_type": "boolean",
                    "required": false,
                    "primary": false,
                    "allow_list": false,
                    "default": false
                }
            },
            "output": [
                {
                    "data_path": "action_result.status",
                    "data_type": "string",
                    "example_values": [
                        "success",
                        "failure"
                    ]
                },
                {
                    "data_path": "action_result.message",
                    "data_type": "string"
                },
                {
                    "data_path": "action_result.parameter.http_method",
                    "data_type": "string"
                },
                {
                    "data_path": "action_result.parameter.endpoint",
                    "data_type": "string"
                },
                {
                    "data_path": "action_result.parameter.headers",
                    "data_type": "string"
                },
                {
                    "data_path": "action_result.parameter.query_parameters",
                    "data_type": "string"
                },
                {
                    "data_path": "action_result.parameter.body",
                    "data_type": "string"
                },
                {
                    "data_path": "action_result.parameter.timeout",
                    "data_type": "numeric"
                },
                {
                    "data_path": "action_result.parameter.verify_ssl",
                    "data_type": "boolean"
                },
                {
                    "data_path": "action_result.data.*.status_code",
                    "data_type": "numeric",
                    "example_values": [
                        200,
                        404,
                        500
                    ]
                },
                {
                    "data_path": "action_result.data.*.response_body",
                    "data_type": "string",
                    "example_values": [
                        "{\"key\": \"value\"}"
                    ]
                },
                {
                    "data_path": "summary.total_objects",
                    "data_type": "numeric",
                    "example_values": [
                        1
                    ]
                },
                {
                    "data_path": "summary.total_objects_successful",
                    "data_type": "numeric",
                    "example_values": [
                        1
                    ]
                }
            ]
        },
        {
            "action": "on poll",
            "identifier": "on_poll",
            "description": "on poll",
            "type": "ingest",
            "read_only": true,
            "versions": "EQ(*)",
            "verbose": "Callback action for the on_poll ingest functionality",
            "parameters": {
                "start_time": {
                    "order": 0,
                    "name": "start_time",
                    "description": "Start of time range, in epoch time (milliseconds).",
                    "data_type": "numeric",
                    "required": false,
                    "primary": false,
                    "allow_list": false
                },
                "end_time": {
                    "order": 1,
                    "name": "end_time",
                    "description": "End of time range, in epoch time (milliseconds).",
                    "data_type": "numeric",
                    "required": false,
                    "primary": false,
                    "allow_list": false
                },
                "container_count": {
                    "order": 2,
                    "name": "container_count",
                    "description": "Maximum number of container records to query for.",
                    "data_type": "numeric",
                    "required": false,
                    "primary": false,
                    "allow_list": false
                },
                "artifact_count": {
                    "order": 3,
                    "name": "artifact_count",
                    "description": "Maximum number of artifact records to query for.",
                    "data_type": "numeric",
                    "required": false,
                    "primary": false,
                    "allow_list": false
                },
                "container_id": {
                    "order": 4,
                    "name": "container_id",
                    "description": "Comma-separated list of container IDs to limit the ingestion to.",
                    "data_type": "string",
                    "required": false,
                    "primary": false,
                    "allow_list": true
                }
            },
            "output": []
        },
        {
            "action": "on es poll",
            "identifier": "on_es_poll",
            "description": "on es poll",
            "type": "ingest",
            "read_only": true,
            "versions": "EQ(*)",
            "verbose": "Callback action for the on_es_poll ingest functionality",
            "parameters": {
                "start_time": {
                    "order": 0,
                    "name": "start_time",
                    "description": "Start of time range, in epoch time (milliseconds).",
                    "data_type": "numeric",
                    "required": false,
                    "primary": false,
                    "allow_list": false
                },
                "end_time": {
                    "order": 1,
                    "name": "end_time",
                    "description": "End of time range, in epoch time (milliseconds).",
                    "data_type": "numeric",
                    "required": false,
                    "primary": false,
                    "allow_list": false
                },
                "container_count": {
                    "order": 2,
                    "name": "container_count",
                    "description": "Maximum number of container records to query for.",
                    "data_type": "numeric",
                    "required": false,
                    "primary": false,
                    "allow_list": false
                }
            },
            "output": []
        },
        {
            "action": "async process",
            "identifier": "async_process",
            "description": "async process",
            "type": "investigate",
            "read_only": true,
            "versions": "EQ(*)",
            "verbose": "Processes a message asynchronously with concurrent HTTP requests.",
            "parameters": {
                "num_requests": {
                    "order": 0,
                    "name": "num_requests",
                    "description": "Number of concurrent HTTP requests",
                    "data_type": "numeric",
                    "required": true,
                    "primary": false,
                    "allow_list": false,
                    "default": 3
                }
            },
            "output": [
                {
                    "data_path": "action_result.status",
                    "data_type": "string",
                    "example_values": [
                        "success",
                        "failure"
                    ]
                },
                {
                    "data_path": "action_result.message",
                    "data_type": "string"
                },
                {
                    "data_path": "action_result.parameter.num_requests",
                    "data_type": "numeric"
                },
                {
                    "data_path": "action_result.data.*.execution_time",
                    "data_type": "numeric"
                },
                {
                    "data_path": "action_result.data.*.requests_completed",
                    "data_type": "numeric"
                },
                {
                    "data_path": "action_result.data.*.status_codes.*",
                    "data_type": "numeric"
                },
                {
                    "data_path": "summary.total_objects",
                    "data_type": "numeric",
                    "example_values": [
                        1
                    ]
                },
                {
                    "data_path": "summary.total_objects_successful",
                    "data_type": "numeric",
                    "example_values": [
                        1
                    ]
                }
            ]
        },
        {
            "action": "sync process",
            "identifier": "sync_process",
            "description": "sync process",
            "type": "investigate",
            "read_only": true,
            "versions": "EQ(*)",
            "verbose": "Processes a message synchronously with sequential HTTP requests.",
            "parameters": {
                "num_requests": {
                    "order": 0,
                    "name": "num_requests",
                    "description": "Number of sequential HTTP requests",
                    "data_type": "numeric",
                    "required": true,
                    "primary": false,
                    "allow_list": false,
                    "default": 3
                }
            },
            "output": [
                {
                    "data_path": "action_result.status",
                    "data_type": "string",
                    "example_values": [
                        "success",
                        "failure"
                    ]
                },
                {
                    "data_path": "action_result.message",
                    "data_type": "string"
                },
                {
                    "data_path": "action_result.parameter.num_requests",
                    "data_type": "numeric"
                },
                {
                    "data_path": "action_result.data.*.execution_time",
                    "data_type": "numeric"
                },
                {
                    "data_path": "action_result.data.*.requests_completed",
                    "data_type": "numeric"
                },
                {
                    "data_path": "action_result.data.*.status_codes.*",
                    "data_type": "numeric"
                },
                {
                    "data_path": "summary.total_objects",
                    "data_type": "numeric",
                    "example_values": [
                        1
                    ]
                },
                {
                    "data_path": "summary.total_objects_successful",
                    "data_type": "numeric",
                    "example_values": [
                        1
                    ]
                }
            ]
        },
        {
            "action": "generator action",
            "identifier": "generator_action",
            "description": "Generates a sequence of numbers.",
            "type": "generic",
            "read_only": true,
            "versions": "EQ(*)",
            "verbose": "",
            "parameters": {},
            "output": [
                {
                    "data_path": "action_result.status",
                    "data_type": "string",
                    "example_values": [
                        "success",
                        "failure"
                    ]
                },
                {
                    "data_path": "action_result.message",
                    "data_type": "string"
                },
                {
                    "data_path": "action_result.data.*.iteration",
                    "data_type": "numeric"
                },
                {
                    "data_path": "action_result.summary.total_iterations",
                    "data_type": "numeric"
                },
                {
                    "data_path": "summary.total_objects",
                    "data_type": "numeric",
                    "example_values": [
                        1
                    ]
                },
                {
                    "data_path": "summary.total_objects_successful",
                    "data_type": "numeric",
                    "example_values": [
                        1
                    ]
                }
            ]
        },
        {
            "action": "write state",
            "identifier": "write_state",
            "description": "write state",
            "type": "generic",
            "read_only": true,
            "versions": "EQ(*)",
            "verbose": "",
            "parameters": {},
            "output": [
                {
                    "data_path": "action_result.status",
                    "data_type": "string",
                    "example_values": [
                        "success",
                        "failure"
                    ]
                },
                {
                    "data_path": "action_result.message",
                    "data_type": "string"
                },
                {
                    "data_path": "summary.total_objects",
                    "data_type": "numeric",
                    "example_values": [
                        1
                    ]
                },
                {
                    "data_path": "summary.total_objects_successful",
                    "data_type": "numeric",
                    "example_values": [
                        1
                    ]
                }
            ]
        },
        {
            "action": "read state",
            "identifier": "read_state",
            "description": "read state",
            "type": "generic",
            "read_only": true,
            "versions": "EQ(*)",
            "verbose": "",
            "parameters": {},
            "output": [
                {
                    "data_path": "action_result.status",
                    "data_type": "string",
                    "example_values": [
                        "success",
                        "failure"
                    ]
                },
                {
                    "data_path": "action_result.message",
                    "data_type": "string"
                },
                {
                    "data_path": "summary.total_objects",
                    "data_type": "numeric",
                    "example_values": [
                        1
                    ]
                },
                {
                    "data_path": "summary.total_objects_successful",
                    "data_type": "numeric",
                    "example_values": [
                        1
                    ]
                }
            ]
=======
    {
      "action": "test summary with list output",
      "identifier": "test_summary_with_list_output",
      "description": "test summary with list output",
      "type": "generic",
      "read_only": true,
      "versions": "EQ(*)",
      "verbose": "",
      "parameters": {},
      "output": [
        {
          "data_path": "action_result.status",
          "data_type": "string",
          "example_values": [
            "success",
            "failure"
          ]
        },
        {
          "data_path": "action_result.message",
          "data_type": "string"
        },
        {
          "data_path": "summary.total_objects",
          "data_type": "numeric",
          "example_values": [
            1
          ]
        },
        {
          "data_path": "summary.total_objects_successful",
          "data_type": "numeric",
          "example_values": [
            1
          ]
        }
      ]
    },
    {
      "action": "test empty list output",
      "identifier": "test_empty_list_output",
      "description": "test empty list output",
      "type": "generic",
      "read_only": true,
      "versions": "EQ(*)",
      "verbose": "",
      "parameters": {},
      "output": [
        {
          "data_path": "action_result.status",
          "data_type": "string",
          "example_values": [
            "success",
            "failure"
          ]
        },
        {
          "data_path": "action_result.message",
          "data_type": "string"
        },
        {
          "data_path": "summary.total_objects",
          "data_type": "numeric",
          "example_values": [
            1
          ]
        },
        {
          "data_path": "summary.total_objects_successful",
          "data_type": "numeric",
          "example_values": [
            1
          ]
        }
      ]
    },
    {
      "action": "test json output",
      "identifier": "test_json_output",
      "description": "test json output",
      "type": "generic",
      "read_only": true,
      "versions": "EQ(*)",
      "verbose": "",
      "parameters": {},
      "output": [
        {
          "data_path": "action_result.status",
          "data_type": "string",
          "example_values": [
            "success",
            "failure"
          ]
        },
        {
          "data_path": "action_result.message",
          "data_type": "string"
        },
        {
          "data_path": "action_result.data.*.name",
          "data_type": "string",
          "example_values": [
            "John",
            "Jane",
            "Jim"
          ],
          "column_name": "Name",
          "column_order": 0
        },
        {
          "data_path": "action_result.data.*.age",
          "data_type": "numeric",
          "example_values": [
            25,
            30,
            35
          ],
          "column_name": "Age",
          "column_order": 1
        },
        {
          "data_path": "summary.total_objects",
          "data_type": "numeric",
          "example_values": [
            1
          ]
        },
        {
          "data_path": "summary.total_objects_successful",
          "data_type": "numeric",
          "example_values": [
            1
          ]
        }
      ],
      "render": {
        "type": "json"
      }
    },
    {
      "action": "test table output",
      "identifier": "test_table_output",
      "description": "test table output",
      "type": "generic",
      "read_only": true,
      "versions": "EQ(*)",
      "verbose": "",
      "parameters": {
        "company_name": {
          "order": 0,
          "name": "company_name",
          "description": "Company Name",
          "data_type": "string",
          "required": true,
          "primary": false,
          "allow_list": false,
          "default": "Splunk"
        }
      },
      "output": [
        {
          "data_path": "action_result.status",
          "data_type": "string",
          "example_values": [
            "success",
            "failure"
          ]
        },
        {
          "data_path": "action_result.message",
          "data_type": "string"
        },
        {
          "data_path": "action_result.parameter.company_name",
          "data_type": "string",
          "column_name": "Company Name",
          "column_order": 0
        },
        {
          "data_path": "action_result.data.*.name",
          "data_type": "string",
          "example_values": [
            "John",
            "Jane",
            "Jim"
          ],
          "column_name": "Name",
          "column_order": 1
        },
        {
          "data_path": "action_result.data.*.age",
          "data_type": "numeric",
          "example_values": [
            25,
            30,
            35
          ],
          "column_name": "Age",
          "column_order": 2
        },
        {
          "data_path": "summary.total_objects",
          "data_type": "numeric",
          "example_values": [
            1
          ]
        },
        {
          "data_path": "summary.total_objects_successful",
          "data_type": "numeric",
          "example_values": [
            1
          ]
        }
      ],
      "render": {
        "type": "table"
      }
    },
    {
      "action": "reverse string",
      "identifier": "reverse_string",
      "description": "reverse string",
      "type": "investigate",
      "read_only": true,
      "versions": "EQ(*)",
      "verbose": "Reverses a string.",
      "parameters": {
        "input_string": {
          "order": 0,
          "name": "input_string",
          "description": "Input String",
          "data_type": "string",
          "required": true,
          "primary": false,
          "allow_list": false
        }
      },
      "output": [
        {
          "data_path": "action_result.status",
          "data_type": "string",
          "example_values": [
            "success",
            "failure"
          ]
        },
        {
          "data_path": "action_result.message",
          "data_type": "string"
        },
        {
          "data_path": "action_result.parameter.input_string",
          "data_type": "string"
        },
        {
          "data_path": "action_result.data.*.original_string",
          "data_type": "string"
        },
        {
          "data_path": "action_result.data.*.reversed_string",
          "data_type": "string"
        },
        {
          "data_path": "action_result.data.*._underscored_string",
          "data_type": "string"
        },
        {
          "data_path": "summary.total_objects",
          "data_type": "numeric",
          "example_values": [
            1
          ]
        },
        {
          "data_path": "summary.total_objects_successful",
          "data_type": "numeric",
          "example_values": [
            1
          ]
        }
      ],
      "render": {
        "type": "custom"
      }
    },
    {
      "action": "generate statistics",
      "identifier": "generate_statistics",
      "description": "generate statistics",
      "type": "investigate",
      "read_only": true,
      "versions": "EQ(*)",
      "verbose": "Generate statistics with pie chart reusable component.",
      "parameters": {
        "category": {
          "order": 0,
          "name": "category",
          "description": "Category",
          "data_type": "string",
          "required": true,
          "primary": false,
          "allow_list": false
        }
      },
      "output": [
        {
          "data_path": "action_result.status",
          "data_type": "string",
          "example_values": [
            "success",
            "failure"
          ]
        },
        {
          "data_path": "action_result.message",
          "data_type": "string"
        },
        {
          "data_path": "action_result.parameter.category",
          "data_type": "string"
        },
        {
          "data_path": "action_result.data.*.category",
          "data_type": "string"
        },
        {
          "data_path": "action_result.data.*.labels.*",
          "data_type": "string"
        },
        {
          "data_path": "action_result.data.*.values.*",
          "data_type": "numeric"
        },
        {
          "data_path": "summary.total_objects",
          "data_type": "numeric",
          "example_values": [
            1
          ]
        },
        {
          "data_path": "summary.total_objects_successful",
          "data_type": "numeric",
          "example_values": [
            1
          ]
>>>>>>> 5d0a55d1
        }
      ],
      "render": {
        "type": "custom"
      }
    },
    {
      "action": "make request",
      "identifier": "make_request",
      "description": "make request",
      "type": "generic",
      "read_only": false,
      "versions": "EQ(*)",
      "verbose": "'make request' action for the app. Used to handle arbitrary HTTP requests with the app's asset",
      "parameters": {
        "http_method": {
          "order": 0,
          "name": "http_method",
          "description": "The HTTP method to use for the request.",
          "data_type": "string",
          "required": true,
          "primary": false,
          "allow_list": false,
          "value_list": [
            "GET",
            "POST",
            "PUT",
            "DELETE",
            "PATCH",
            "HEAD",
            "OPTIONS"
          ]
        },
        "endpoint": {
          "order": 1,
          "name": "endpoint",
          "description": "The endpoint to send the request to. Base url is already included in the endpoint.",
          "data_type": "string",
          "required": true,
          "primary": false,
          "allow_list": false
        },
        "headers": {
          "order": 2,
          "name": "headers",
          "description": "The headers to send with the request (JSON object). An example is {'Content-Type': 'application/json'}",
          "data_type": "string",
          "required": false,
          "primary": false,
          "allow_list": false
        },
        "query_parameters": {
          "order": 3,
          "name": "query_parameters",
          "description": "Parameters to append to the URL (JSON object or query string). An example is ?key=value&key2=value2",
          "data_type": "string",
          "required": false,
          "primary": false,
          "allow_list": false
        },
        "body": {
          "order": 4,
          "name": "body",
          "description": "The body to send with the request (JSON object). An example is {'key': 'value', 'key2': 'value2'}",
          "data_type": "string",
          "required": false,
          "primary": false,
          "allow_list": false
        },
        "timeout": {
          "order": 5,
          "name": "timeout",
          "description": "The timeout for the request in seconds.",
          "data_type": "numeric",
          "required": false,
          "primary": false,
          "allow_list": false
        },
        "verify_ssl": {
          "order": 6,
          "name": "verify_ssl",
          "description": "Whether to verify the SSL certificate. Default is False.",
          "data_type": "boolean",
          "required": false,
          "primary": false,
          "allow_list": false,
          "default": false
        }
      },
      "output": [
        {
          "data_path": "action_result.status",
          "data_type": "string",
          "example_values": [
            "success",
            "failure"
          ]
        },
        {
          "data_path": "action_result.message",
          "data_type": "string"
        },
        {
          "data_path": "action_result.parameter.http_method",
          "data_type": "string"
        },
        {
          "data_path": "action_result.parameter.endpoint",
          "data_type": "string"
        },
        {
          "data_path": "action_result.parameter.headers",
          "data_type": "string"
        },
        {
          "data_path": "action_result.parameter.query_parameters",
          "data_type": "string"
        },
        {
          "data_path": "action_result.parameter.body",
          "data_type": "string"
        },
        {
          "data_path": "action_result.parameter.timeout",
          "data_type": "numeric"
        },
        {
          "data_path": "action_result.parameter.verify_ssl",
          "data_type": "boolean"
        },
        {
          "data_path": "action_result.data.*.status_code",
          "data_type": "numeric",
          "example_values": [
            200,
            404,
            500
          ]
        },
        {
          "data_path": "action_result.data.*.response_body",
          "data_type": "string",
          "example_values": [
            "{\"key\": \"value\"}"
          ]
        },
        {
          "data_path": "summary.total_objects",
          "data_type": "numeric",
          "example_values": [
            1
          ]
        },
        {
          "data_path": "summary.total_objects_successful",
          "data_type": "numeric",
          "example_values": [
            1
          ]
        }
      ]
    },
    {
      "action": "on poll",
      "identifier": "on_poll",
      "description": "on poll",
      "type": "ingest",
      "read_only": true,
      "versions": "EQ(*)",
      "verbose": "Callback action for the on_poll ingest functionality",
      "parameters": {
        "start_time": {
          "order": 0,
          "name": "start_time",
          "description": "Start of time range, in epoch time (milliseconds).",
          "data_type": "numeric",
          "required": false,
          "primary": false,
          "allow_list": false
        },
        "end_time": {
          "order": 1,
          "name": "end_time",
          "description": "End of time range, in epoch time (milliseconds).",
          "data_type": "numeric",
          "required": false,
          "primary": false,
          "allow_list": false
        },
        "container_count": {
          "order": 2,
          "name": "container_count",
          "description": "Maximum number of container records to query for.",
          "data_type": "numeric",
          "required": false,
          "primary": false,
          "allow_list": false
        },
        "artifact_count": {
          "order": 3,
          "name": "artifact_count",
          "description": "Maximum number of artifact records to query for.",
          "data_type": "numeric",
          "required": false,
          "primary": false,
          "allow_list": false
        },
        "container_id": {
          "order": 4,
          "name": "container_id",
          "description": "Comma-separated list of container IDs to limit the ingestion to.",
          "data_type": "string",
          "required": false,
          "primary": false,
          "allow_list": true
        }
      },
      "output": []
    },
    {
      "action": "on es poll",
      "identifier": "on_es_poll",
      "description": "on es poll",
      "type": "ingest",
      "read_only": true,
      "versions": "EQ(*)",
      "verbose": "Callback action for the on_es_poll ingest functionality",
      "parameters": {
        "start_time": {
          "order": 0,
          "name": "start_time",
          "description": "Start of time range, in epoch time (milliseconds).",
          "data_type": "numeric",
          "required": false,
          "primary": false,
          "allow_list": false
        },
        "end_time": {
          "order": 1,
          "name": "end_time",
          "description": "End of time range, in epoch time (milliseconds).",
          "data_type": "numeric",
          "required": false,
          "primary": false,
          "allow_list": false
        },
        "container_count": {
          "order": 2,
          "name": "container_count",
          "description": "Maximum number of container records to query for.",
          "data_type": "numeric",
          "required": false,
          "primary": false,
          "allow_list": false
        }
      },
      "output": []
    },
    {
      "action": "async process",
      "identifier": "async_process",
      "description": "async process",
      "type": "investigate",
      "read_only": true,
      "versions": "EQ(*)",
      "verbose": "Processes a message asynchronously with concurrent HTTP requests.",
      "parameters": {
        "num_requests": {
          "order": 0,
          "name": "num_requests",
          "description": "Number of concurrent HTTP requests",
          "data_type": "numeric",
          "required": true,
          "primary": false,
          "allow_list": false,
          "default": 3
        }
      },
      "output": [
        {
          "data_path": "action_result.status",
          "data_type": "string",
          "example_values": [
            "success",
            "failure"
          ]
        },
        {
          "data_path": "action_result.message",
          "data_type": "string"
        },
        {
          "data_path": "action_result.parameter.num_requests",
          "data_type": "numeric"
        },
        {
          "data_path": "action_result.data.*.execution_time",
          "data_type": "numeric"
        },
        {
          "data_path": "action_result.data.*.requests_completed",
          "data_type": "numeric"
        },
        {
          "data_path": "action_result.data.*.status_codes.*",
          "data_type": "numeric"
        },
        {
          "data_path": "summary.total_objects",
          "data_type": "numeric",
          "example_values": [
            1
          ]
        },
        {
          "data_path": "summary.total_objects_successful",
          "data_type": "numeric",
          "example_values": [
            1
          ]
        }
      ]
    },
    {
      "action": "sync process",
      "identifier": "sync_process",
      "description": "sync process",
      "type": "investigate",
      "read_only": true,
      "versions": "EQ(*)",
      "verbose": "Processes a message synchronously with sequential HTTP requests.",
      "parameters": {
        "num_requests": {
          "order": 0,
          "name": "num_requests",
          "description": "Number of sequential HTTP requests",
          "data_type": "numeric",
          "required": true,
          "primary": false,
          "allow_list": false,
          "default": 3
        }
      },
      "output": [
        {
          "data_path": "action_result.status",
          "data_type": "string",
          "example_values": [
            "success",
            "failure"
          ]
        },
        {
          "data_path": "action_result.message",
          "data_type": "string"
        },
        {
          "data_path": "action_result.parameter.num_requests",
          "data_type": "numeric"
        },
        {
          "data_path": "action_result.data.*.execution_time",
          "data_type": "numeric"
        },
        {
          "data_path": "action_result.data.*.requests_completed",
          "data_type": "numeric"
        },
        {
          "data_path": "action_result.data.*.status_codes.*",
          "data_type": "numeric"
        },
        {
          "data_path": "summary.total_objects",
          "data_type": "numeric",
          "example_values": [
            1
          ]
        },
        {
          "data_path": "summary.total_objects_successful",
          "data_type": "numeric",
          "example_values": [
            1
          ]
        }
      ]
    },
    {
      "action": "generator action",
      "identifier": "generator_action",
      "description": "Generates a sequence of numbers.",
      "type": "generic",
      "read_only": true,
      "versions": "EQ(*)",
      "verbose": "",
      "parameters": {},
      "output": [
        {
          "data_path": "action_result.status",
          "data_type": "string",
          "example_values": [
            "success",
            "failure"
          ]
        },
        {
          "data_path": "action_result.message",
          "data_type": "string"
        },
        {
          "data_path": "action_result.data.*.iteration",
          "data_type": "numeric"
        },
        {
          "data_path": "action_result.summary.total_iterations",
          "data_type": "numeric"
        },
        {
          "data_path": "summary.total_objects",
          "data_type": "numeric",
          "example_values": [
            1
          ]
        },
        {
          "data_path": "summary.total_objects_successful",
          "data_type": "numeric",
          "example_values": [
            1
          ]
        }
      ]
    }
  ],
  "pip313_dependencies": {
    "wheel": [
      {
        "module": "annotated-types",
        "input_file": "wheels/shared/annotated_types-0.7.0-py3-none-any.whl",
        "input_file_aarch64": "wheels/shared/annotated_types-0.7.0-py3-none-any.whl"
      },
      {
        "module": "anyio",
        "input_file": "wheels/shared/anyio-4.11.0-py3-none-any.whl",
        "input_file_aarch64": "wheels/shared/anyio-4.11.0-py3-none-any.whl"
      },
      {
        "module": "bleach",
        "input_file": "wheels/shared/bleach-6.3.0-py3-none-any.whl",
        "input_file_aarch64": "wheels/shared/bleach-6.3.0-py3-none-any.whl"
      },
      {
        "module": "boto3",
        "input_file": "wheels/shared/boto3-1.40.74-py3-none-any.whl",
        "input_file_aarch64": "wheels/shared/boto3-1.40.74-py3-none-any.whl"
      },
      {
        "module": "botocore",
        "input_file": "wheels/shared/botocore-1.40.74-py3-none-any.whl",
        "input_file_aarch64": "wheels/shared/botocore-1.40.74-py3-none-any.whl"
      },
      {
        "module": "build",
        "input_file": "wheels/shared/build-1.3.0-py3-none-any.whl",
        "input_file_aarch64": "wheels/shared/build-1.3.0-py3-none-any.whl"
      },
      {
        "module": "click",
        "input_file": "wheels/shared/click-8.1.8-py3-none-any.whl",
        "input_file_aarch64": "wheels/shared/click-8.1.8-py3-none-any.whl"
      },
      {
        "module": "distro",
        "input_file": "wheels/shared/distro-1.9.0-py3-none-any.whl",
        "input_file_aarch64": "wheels/shared/distro-1.9.0-py3-none-any.whl"
      },
      {
        "module": "h11",
        "input_file": "wheels/shared/h11-0.16.0-py3-none-any.whl",
        "input_file_aarch64": "wheels/shared/h11-0.16.0-py3-none-any.whl"
      },
      {
        "module": "h2",
        "input_file": "wheels/shared/h2-4.3.0-py3-none-any.whl",
        "input_file_aarch64": "wheels/shared/h2-4.3.0-py3-none-any.whl"
      },
      {
        "module": "hpack",
        "input_file": "wheels/shared/hpack-4.1.0-py3-none-any.whl",
        "input_file_aarch64": "wheels/shared/hpack-4.1.0-py3-none-any.whl"
      },
      {
        "module": "httpcore",
        "input_file": "wheels/shared/httpcore-1.0.9-py3-none-any.whl",
        "input_file_aarch64": "wheels/shared/httpcore-1.0.9-py3-none-any.whl"
      },
      {
        "module": "httpx",
        "input_file": "wheels/shared/httpx-0.28.1-py3-none-any.whl",
        "input_file_aarch64": "wheels/shared/httpx-0.28.1-py3-none-any.whl"
      },
      {
        "module": "humanize",
        "input_file": "wheels/shared/humanize-4.14.0-py3-none-any.whl",
        "input_file_aarch64": "wheels/shared/humanize-4.14.0-py3-none-any.whl"
      },
      {
        "module": "hyperframe",
        "input_file": "wheels/shared/hyperframe-6.1.0-py3-none-any.whl",
        "input_file_aarch64": "wheels/shared/hyperframe-6.1.0-py3-none-any.whl"
      },
      {
        "module": "jinja2",
        "input_file": "wheels/shared/jinja2-3.1.6-py3-none-any.whl",
        "input_file_aarch64": "wheels/shared/jinja2-3.1.6-py3-none-any.whl"
      },
      {
        "module": "jmespath",
        "input_file": "wheels/shared/jmespath-1.0.1-py3-none-any.whl",
        "input_file_aarch64": "wheels/shared/jmespath-1.0.1-py3-none-any.whl"
      },
      {
        "module": "markdown-it-py",
        "input_file": "wheels/shared/markdown_it_py-4.0.0-py3-none-any.whl",
        "input_file_aarch64": "wheels/shared/markdown_it_py-4.0.0-py3-none-any.whl"
      },
      {
        "module": "markupsafe",
        "input_file": "wheels/python313/markupsafe-3.0.3-cp313-cp313-manylinux2014_x86_64.manylinux_2_17_x86_64.manylinux_2_28_x86_64.whl",
        "input_file_aarch64": "wheels/python313/markupsafe-3.0.3-cp313-cp313-manylinux2014_aarch64.manylinux_2_17_aarch64.manylinux_2_28_aarch64.whl"
      },
      {
        "module": "mdurl",
        "input_file": "wheels/shared/mdurl-0.1.2-py3-none-any.whl",
        "input_file_aarch64": "wheels/shared/mdurl-0.1.2-py3-none-any.whl"
      },
      {
        "module": "multidict",
        "input_file": "wheels/python313/multidict-6.7.0-cp313-cp313-manylinux2014_x86_64.manylinux_2_17_x86_64.manylinux_2_28_x86_64.whl",
        "input_file_aarch64": "wheels/python313/multidict-6.7.0-cp313-cp313-manylinux2014_aarch64.manylinux_2_17_aarch64.manylinux_2_28_aarch64.whl"
      },
      {
        "module": "packaging",
        "input_file": "wheels/shared/packaging-25.0-py3-none-any.whl",
        "input_file_aarch64": "wheels/shared/packaging-25.0-py3-none-any.whl"
      },
      {
        "module": "propcache",
        "input_file": "wheels/python313/propcache-0.4.1-cp313-cp313-manylinux2014_x86_64.manylinux_2_17_x86_64.manylinux_2_28_x86_64.whl",
        "input_file_aarch64": "wheels/python313/propcache-0.4.1-cp313-cp313-manylinux2014_aarch64.manylinux_2_17_aarch64.manylinux_2_28_aarch64.whl"
      },
      {
        "module": "pydantic",
        "input_file": "wheels/shared/pydantic-2.12.4-py3-none-any.whl",
        "input_file_aarch64": "wheels/shared/pydantic-2.12.4-py3-none-any.whl"
      },
      {
        "module": "pydantic-core",
        "input_file": "wheels/python313/pydantic_core-2.41.5-cp313-cp313-manylinux_2_17_x86_64.manylinux2014_x86_64.whl",
        "input_file_aarch64": "wheels/python313/pydantic_core-2.41.5-cp313-cp313-manylinux_2_17_aarch64.manylinux2014_aarch64.whl"
      },
      {
        "module": "pygments",
        "input_file": "wheels/shared/pygments-2.19.2-py3-none-any.whl",
        "input_file_aarch64": "wheels/shared/pygments-2.19.2-py3-none-any.whl"
      },
      {
        "module": "pyproject-hooks",
        "input_file": "wheels/shared/pyproject_hooks-1.2.0-py3-none-any.whl",
        "input_file_aarch64": "wheels/shared/pyproject_hooks-1.2.0-py3-none-any.whl"
      },
      {
        "module": "python-dateutil",
        "input_file": "wheels/shared/python_dateutil-2.9.0.post0-py2.py3-none-any.whl",
        "input_file_aarch64": "wheels/shared/python_dateutil-2.9.0.post0-py2.py3-none-any.whl"
      },
      {
        "module": "pyyaml",
        "input_file": "wheels/python313/pyyaml-6.0.3-cp313-cp313-manylinux2014_x86_64.manylinux_2_17_x86_64.manylinux_2_28_x86_64.whl",
        "input_file_aarch64": "wheels/python313/pyyaml-6.0.3-cp313-cp313-manylinux2014_aarch64.manylinux_2_17_aarch64.manylinux_2_28_aarch64.whl"
      },
      {
        "module": "rich",
        "input_file": "wheels/shared/rich-14.2.0-py3-none-any.whl",
        "input_file_aarch64": "wheels/shared/rich-14.2.0-py3-none-any.whl"
      },
      {
        "module": "s3transfer",
        "input_file": "wheels/shared/s3transfer-0.14.0-py3-none-any.whl",
        "input_file_aarch64": "wheels/shared/s3transfer-0.14.0-py3-none-any.whl"
      },
      {
        "module": "setuptools",
        "input_file": "wheels/shared/setuptools-80.9.0-py3-none-any.whl",
        "input_file_aarch64": "wheels/shared/setuptools-80.9.0-py3-none-any.whl"
      },
      {
        "module": "shellingham",
        "input_file": "wheels/shared/shellingham-1.5.4-py2.py3-none-any.whl",
        "input_file_aarch64": "wheels/shared/shellingham-1.5.4-py2.py3-none-any.whl"
      },
      {
        "module": "sniffio",
        "input_file": "wheels/shared/sniffio-1.3.1-py3-none-any.whl",
        "input_file_aarch64": "wheels/shared/sniffio-1.3.1-py3-none-any.whl"
      },
      {
        "module": "splunk-soar-sdk",
        "input_file": "wheels/shared/splunk_soar_sdk-3.2.1-py3-none-any.whl",
        "input_file_aarch64": "wheels/shared/splunk_soar_sdk-3.2.1-py3-none-any.whl"
      },
      {
        "module": "toml",
        "input_file": "wheels/shared/toml-0.10.2-py2.py3-none-any.whl",
        "input_file_aarch64": "wheels/shared/toml-0.10.2-py2.py3-none-any.whl"
      },
      {
        "module": "tqdm",
        "input_file": "wheels/shared/tqdm-4.67.1-py3-none-any.whl",
        "input_file_aarch64": "wheels/shared/tqdm-4.67.1-py3-none-any.whl"
      },
      {
        "module": "typer",
        "input_file": "wheels/shared/typer-0.20.0-py3-none-any.whl",
        "input_file_aarch64": "wheels/shared/typer-0.20.0-py3-none-any.whl"
      },
      {
        "module": "typing-extensions",
        "input_file": "wheels/shared/typing_extensions-4.15.0-py3-none-any.whl",
        "input_file_aarch64": "wheels/shared/typing_extensions-4.15.0-py3-none-any.whl"
      },
      {
        "module": "typing-inspection",
        "input_file": "wheels/shared/typing_inspection-0.4.2-py3-none-any.whl",
        "input_file_aarch64": "wheels/shared/typing_inspection-0.4.2-py3-none-any.whl"
      },
      {
        "module": "webencodings",
        "input_file": "wheels/shared/webencodings-0.5.1-py2.py3-none-any.whl",
        "input_file_aarch64": "wheels/shared/webencodings-0.5.1-py2.py3-none-any.whl"
      },
      {
        "module": "yarl",
        "input_file": "wheels/python313/yarl-1.22.0-cp313-cp313-manylinux2014_x86_64.manylinux_2_17_x86_64.manylinux_2_28_x86_64.whl",
        "input_file_aarch64": "wheels/python313/yarl-1.22.0-cp313-cp313-manylinux2014_aarch64.manylinux_2_17_aarch64.manylinux_2_28_aarch64.whl"
      }
    ]
  },
  "pip314_dependencies": {
    "wheel": [
      {
        "module": "annotated-types",
        "input_file": "wheels/shared/annotated_types-0.7.0-py3-none-any.whl",
        "input_file_aarch64": "wheels/shared/annotated_types-0.7.0-py3-none-any.whl"
      },
      {
        "module": "anyio",
        "input_file": "wheels/shared/anyio-4.11.0-py3-none-any.whl",
        "input_file_aarch64": "wheels/shared/anyio-4.11.0-py3-none-any.whl"
      },
      {
        "module": "bleach",
        "input_file": "wheels/shared/bleach-6.3.0-py3-none-any.whl",
        "input_file_aarch64": "wheels/shared/bleach-6.3.0-py3-none-any.whl"
      },
      {
        "module": "boto3",
        "input_file": "wheels/shared/boto3-1.40.74-py3-none-any.whl",
        "input_file_aarch64": "wheels/shared/boto3-1.40.74-py3-none-any.whl"
      },
      {
        "module": "botocore",
        "input_file": "wheels/shared/botocore-1.40.74-py3-none-any.whl",
        "input_file_aarch64": "wheels/shared/botocore-1.40.74-py3-none-any.whl"
      },
      {
        "module": "build",
        "input_file": "wheels/shared/build-1.3.0-py3-none-any.whl",
        "input_file_aarch64": "wheels/shared/build-1.3.0-py3-none-any.whl"
      },
      {
        "module": "click",
        "input_file": "wheels/shared/click-8.1.8-py3-none-any.whl",
        "input_file_aarch64": "wheels/shared/click-8.1.8-py3-none-any.whl"
      },
      {
        "module": "distro",
        "input_file": "wheels/shared/distro-1.9.0-py3-none-any.whl",
        "input_file_aarch64": "wheels/shared/distro-1.9.0-py3-none-any.whl"
      },
      {
        "module": "h11",
        "input_file": "wheels/shared/h11-0.16.0-py3-none-any.whl",
        "input_file_aarch64": "wheels/shared/h11-0.16.0-py3-none-any.whl"
      },
      {
        "module": "h2",
        "input_file": "wheels/shared/h2-4.3.0-py3-none-any.whl",
        "input_file_aarch64": "wheels/shared/h2-4.3.0-py3-none-any.whl"
      },
      {
        "module": "hpack",
        "input_file": "wheels/shared/hpack-4.1.0-py3-none-any.whl",
        "input_file_aarch64": "wheels/shared/hpack-4.1.0-py3-none-any.whl"
      },
      {
        "module": "httpcore",
        "input_file": "wheels/shared/httpcore-1.0.9-py3-none-any.whl",
        "input_file_aarch64": "wheels/shared/httpcore-1.0.9-py3-none-any.whl"
      },
      {
        "module": "httpx",
        "input_file": "wheels/shared/httpx-0.28.1-py3-none-any.whl",
        "input_file_aarch64": "wheels/shared/httpx-0.28.1-py3-none-any.whl"
      },
      {
        "module": "humanize",
        "input_file": "wheels/shared/humanize-4.14.0-py3-none-any.whl",
        "input_file_aarch64": "wheels/shared/humanize-4.14.0-py3-none-any.whl"
      },
      {
        "module": "hyperframe",
        "input_file": "wheels/shared/hyperframe-6.1.0-py3-none-any.whl",
        "input_file_aarch64": "wheels/shared/hyperframe-6.1.0-py3-none-any.whl"
      },
      {
        "module": "jinja2",
        "input_file": "wheels/shared/jinja2-3.1.6-py3-none-any.whl",
        "input_file_aarch64": "wheels/shared/jinja2-3.1.6-py3-none-any.whl"
      },
      {
        "module": "jmespath",
        "input_file": "wheels/shared/jmespath-1.0.1-py3-none-any.whl",
        "input_file_aarch64": "wheels/shared/jmespath-1.0.1-py3-none-any.whl"
      },
      {
        "module": "markdown-it-py",
        "input_file": "wheels/shared/markdown_it_py-4.0.0-py3-none-any.whl",
        "input_file_aarch64": "wheels/shared/markdown_it_py-4.0.0-py3-none-any.whl"
      },
      {
        "module": "markupsafe",
        "input_file": "wheels/python314/markupsafe-3.0.3-cp314-cp314-manylinux2014_x86_64.manylinux_2_17_x86_64.manylinux_2_28_x86_64.whl",
        "input_file_aarch64": "wheels/python314/markupsafe-3.0.3-cp314-cp314-manylinux2014_aarch64.manylinux_2_17_aarch64.manylinux_2_28_aarch64.whl"
      },
      {
        "module": "mdurl",
        "input_file": "wheels/shared/mdurl-0.1.2-py3-none-any.whl",
        "input_file_aarch64": "wheels/shared/mdurl-0.1.2-py3-none-any.whl"
      },
      {
        "module": "multidict",
        "input_file": "wheels/python314/multidict-6.7.0-cp314-cp314-manylinux2014_x86_64.manylinux_2_17_x86_64.manylinux_2_28_x86_64.whl",
        "input_file_aarch64": "wheels/python314/multidict-6.7.0-cp314-cp314-manylinux2014_aarch64.manylinux_2_17_aarch64.manylinux_2_28_aarch64.whl"
      },
      {
        "module": "packaging",
        "input_file": "wheels/shared/packaging-25.0-py3-none-any.whl",
        "input_file_aarch64": "wheels/shared/packaging-25.0-py3-none-any.whl"
      },
      {
        "module": "propcache",
        "input_file": "wheels/python314/propcache-0.4.1-cp314-cp314-manylinux2014_x86_64.manylinux_2_17_x86_64.manylinux_2_28_x86_64.whl",
        "input_file_aarch64": "wheels/python314/propcache-0.4.1-cp314-cp314-manylinux2014_aarch64.manylinux_2_17_aarch64.manylinux_2_28_aarch64.whl"
      },
      {
        "module": "pydantic",
        "input_file": "wheels/shared/pydantic-2.12.4-py3-none-any.whl",
        "input_file_aarch64": "wheels/shared/pydantic-2.12.4-py3-none-any.whl"
      },
      {
        "module": "pydantic-core",
        "input_file": "wheels/python314/pydantic_core-2.41.5-cp314-cp314-manylinux_2_17_x86_64.manylinux2014_x86_64.whl",
        "input_file_aarch64": "wheels/python314/pydantic_core-2.41.5-cp314-cp314-manylinux_2_17_aarch64.manylinux2014_aarch64.whl"
      },
      {
        "module": "pygments",
        "input_file": "wheels/shared/pygments-2.19.2-py3-none-any.whl",
        "input_file_aarch64": "wheels/shared/pygments-2.19.2-py3-none-any.whl"
      },
      {
        "module": "pyproject-hooks",
        "input_file": "wheels/shared/pyproject_hooks-1.2.0-py3-none-any.whl",
        "input_file_aarch64": "wheels/shared/pyproject_hooks-1.2.0-py3-none-any.whl"
      },
      {
        "module": "python-dateutil",
        "input_file": "wheels/shared/python_dateutil-2.9.0.post0-py2.py3-none-any.whl",
        "input_file_aarch64": "wheels/shared/python_dateutil-2.9.0.post0-py2.py3-none-any.whl"
      },
      {
        "module": "pyyaml",
        "input_file": "wheels/python314/pyyaml-6.0.3-cp314-cp314-manylinux2014_x86_64.manylinux_2_17_x86_64.manylinux_2_28_x86_64.whl",
        "input_file_aarch64": "wheels/python314/pyyaml-6.0.3-cp314-cp314-manylinux2014_aarch64.manylinux_2_17_aarch64.manylinux_2_28_aarch64.whl"
      },
      {
        "module": "rich",
        "input_file": "wheels/shared/rich-14.2.0-py3-none-any.whl",
        "input_file_aarch64": "wheels/shared/rich-14.2.0-py3-none-any.whl"
      },
      {
        "module": "s3transfer",
        "input_file": "wheels/shared/s3transfer-0.14.0-py3-none-any.whl",
        "input_file_aarch64": "wheels/shared/s3transfer-0.14.0-py3-none-any.whl"
      },
      {
        "module": "setuptools",
        "input_file": "wheels/shared/setuptools-80.9.0-py3-none-any.whl",
        "input_file_aarch64": "wheels/shared/setuptools-80.9.0-py3-none-any.whl"
      },
      {
        "module": "shellingham",
        "input_file": "wheels/shared/shellingham-1.5.4-py2.py3-none-any.whl",
        "input_file_aarch64": "wheels/shared/shellingham-1.5.4-py2.py3-none-any.whl"
      },
      {
        "module": "sniffio",
        "input_file": "wheels/shared/sniffio-1.3.1-py3-none-any.whl",
        "input_file_aarch64": "wheels/shared/sniffio-1.3.1-py3-none-any.whl"
      },
      {
        "module": "splunk-soar-sdk",
        "input_file": "wheels/shared/splunk_soar_sdk-3.2.1-py3-none-any.whl",
        "input_file_aarch64": "wheels/shared/splunk_soar_sdk-3.2.1-py3-none-any.whl"
      },
      {
        "module": "toml",
        "input_file": "wheels/shared/toml-0.10.2-py2.py3-none-any.whl",
        "input_file_aarch64": "wheels/shared/toml-0.10.2-py2.py3-none-any.whl"
      },
      {
        "module": "tqdm",
        "input_file": "wheels/shared/tqdm-4.67.1-py3-none-any.whl",
        "input_file_aarch64": "wheels/shared/tqdm-4.67.1-py3-none-any.whl"
      },
      {
        "module": "typer",
        "input_file": "wheels/shared/typer-0.20.0-py3-none-any.whl",
        "input_file_aarch64": "wheels/shared/typer-0.20.0-py3-none-any.whl"
      },
      {
        "module": "typing-extensions",
        "input_file": "wheels/shared/typing_extensions-4.15.0-py3-none-any.whl",
        "input_file_aarch64": "wheels/shared/typing_extensions-4.15.0-py3-none-any.whl"
      },
      {
        "module": "typing-inspection",
        "input_file": "wheels/shared/typing_inspection-0.4.2-py3-none-any.whl",
        "input_file_aarch64": "wheels/shared/typing_inspection-0.4.2-py3-none-any.whl"
      },
      {
        "module": "webencodings",
        "input_file": "wheels/shared/webencodings-0.5.1-py2.py3-none-any.whl",
        "input_file_aarch64": "wheels/shared/webencodings-0.5.1-py2.py3-none-any.whl"
      },
      {
        "module": "yarl",
        "input_file": "wheels/python314/yarl-1.22.0-cp314-cp314-manylinux2014_x86_64.manylinux_2_17_x86_64.manylinux_2_28_x86_64.whl",
        "input_file_aarch64": "wheels/python314/yarl-1.22.0-cp314-cp314-manylinux2014_aarch64.manylinux_2_17_aarch64.manylinux_2_28_aarch64.whl"
      }
    ]
  }
}<|MERGE_RESOLUTION|>--- conflicted
+++ resolved
@@ -1,5 +1,4 @@
 {
-<<<<<<< HEAD
     "name": "example_app",
     "description": "This is the basic example SOAR app",
     "appid": "9b388c08-67de-4ca4-817f-26f8fb7cbf55",
@@ -16,7 +15,7 @@
     "python_version": "3.13,3.14",
     "product_version_regex": ".*",
     "publisher": "Splunk Inc.",
-    "utctime_updated": "2025-11-19T05:54:33.970734Z",
+    "utctime_updated": "2025-11-21T16:58:02.445763Z",
     "fips_compliant": false,
     "contributors": [],
     "configuration": {
@@ -56,106 +55,8 @@
             "description": "Timezone With Default",
             "order": 4,
             "default": "America/Denver"
-=======
-  "name": "example_app",
-  "description": "This is the basic example SOAR app",
-  "appid": "9b388c08-67de-4ca4-817f-26f8fb7cbf55",
-  "type": "sandbox",
-  "product_vendor": "Splunk Inc.",
-  "app_version": "0.1.1",
-  "license": "Copyright (c) Splunk Inc., 2025",
-  "min_phantom_version": "6.2.2.134",
-  "package_name": "phantom_exampleapp",
-  "main_module": "src.app:app",
-  "logo": "logo.svg",
-  "logo_dark": "logo_dark.svg",
-  "product_name": "Example App",
-  "python_version": "3.13,3.14",
-  "product_version_regex": ".*",
-  "publisher": "Splunk Inc.",
-  "utctime_updated": "2025-11-20T22:52:34.118982Z",
-  "fips_compliant": false,
-  "contributors": [],
-  "configuration": {
-    "base_url": {
-      "data_type": "string",
-      "required": true,
-      "description": "Base Url",
-      "order": 0,
-      "default": "https://example"
+        }
     },
-    "api_key": {
-      "data_type": "password",
-      "required": true,
-      "description": "API key for authentication",
-      "order": 1
-    },
-    "key_header": {
-      "data_type": "string",
-      "required": true,
-      "description": "Header for API key authentication",
-      "order": 2,
-      "default": "Authorization",
-      "value_list": [
-        "Authorization",
-        "X-API-Key"
-      ]
-    },
-    "timezone": {
-      "data_type": "timezone",
-      "required": true,
-      "description": "Timezone",
-      "order": 3
-    },
-    "timezone_with_default": {
-      "data_type": "timezone",
-      "required": true,
-      "description": "Timezone With Default",
-      "order": 4,
-      "default": "America/Denver"
-    }
-  },
-  "actions": [
-    {
-      "action": "test connectivity",
-      "identifier": "test_connectivity",
-      "description": "test connectivity",
-      "type": "test",
-      "read_only": true,
-      "versions": "EQ(*)",
-      "verbose": "Basic test for app.",
-      "parameters": {},
-      "output": [
-        {
-          "data_path": "action_result.status",
-          "data_type": "string",
-          "example_values": [
-            "success",
-            "failure"
-          ]
-        },
-        {
-          "data_path": "action_result.message",
-          "data_type": "string"
-        },
-        {
-          "data_path": "summary.total_objects",
-          "data_type": "numeric",
-          "example_values": [
-            1
-          ]
-        },
-        {
-          "data_path": "summary.total_objects_successful",
-          "data_type": "numeric",
-          "example_values": [
-            1
-          ]
->>>>>>> 5d0a55d1
-        }
-      ]
-    },
-<<<<<<< HEAD
     "actions": [
         {
             "action": "test connectivity",
@@ -1051,1216 +952,434 @@
                     ]
                 }
             ]
-=======
-    {
-      "action": "test summary with list output",
-      "identifier": "test_summary_with_list_output",
-      "description": "test summary with list output",
-      "type": "generic",
-      "read_only": true,
-      "versions": "EQ(*)",
-      "verbose": "",
-      "parameters": {},
-      "output": [
-        {
-          "data_path": "action_result.status",
-          "data_type": "string",
-          "example_values": [
-            "success",
-            "failure"
-          ]
-        },
-        {
-          "data_path": "action_result.message",
-          "data_type": "string"
-        },
-        {
-          "data_path": "summary.total_objects",
-          "data_type": "numeric",
-          "example_values": [
-            1
-          ]
-        },
-        {
-          "data_path": "summary.total_objects_successful",
-          "data_type": "numeric",
-          "example_values": [
-            1
-          ]
         }
-      ]
+    ],
+    "pip313_dependencies": {
+        "wheel": [
+            {
+                "module": "annotated-types",
+                "input_file": "wheels/shared/annotated_types-0.7.0-py3-none-any.whl",
+                "input_file_aarch64": "wheels/shared/annotated_types-0.7.0-py3-none-any.whl"
+            },
+            {
+                "module": "anyio",
+                "input_file": "wheels/shared/anyio-4.11.0-py3-none-any.whl",
+                "input_file_aarch64": "wheels/shared/anyio-4.11.0-py3-none-any.whl"
+            },
+            {
+                "module": "bleach",
+                "input_file": "wheels/shared/bleach-6.3.0-py3-none-any.whl",
+                "input_file_aarch64": "wheels/shared/bleach-6.3.0-py3-none-any.whl"
+            },
+            {
+                "module": "boto3",
+                "input_file": "wheels/shared/boto3-1.40.74-py3-none-any.whl",
+                "input_file_aarch64": "wheels/shared/boto3-1.40.74-py3-none-any.whl"
+            },
+            {
+                "module": "botocore",
+                "input_file": "wheels/shared/botocore-1.40.74-py3-none-any.whl",
+                "input_file_aarch64": "wheels/shared/botocore-1.40.74-py3-none-any.whl"
+            },
+            {
+                "module": "build",
+                "input_file": "wheels/shared/build-1.3.0-py3-none-any.whl",
+                "input_file_aarch64": "wheels/shared/build-1.3.0-py3-none-any.whl"
+            },
+            {
+                "module": "click",
+                "input_file": "wheels/shared/click-8.1.8-py3-none-any.whl",
+                "input_file_aarch64": "wheels/shared/click-8.1.8-py3-none-any.whl"
+            },
+            {
+                "module": "distro",
+                "input_file": "wheels/shared/distro-1.9.0-py3-none-any.whl",
+                "input_file_aarch64": "wheels/shared/distro-1.9.0-py3-none-any.whl"
+            },
+            {
+                "module": "h11",
+                "input_file": "wheels/shared/h11-0.16.0-py3-none-any.whl",
+                "input_file_aarch64": "wheels/shared/h11-0.16.0-py3-none-any.whl"
+            },
+            {
+                "module": "h2",
+                "input_file": "wheels/shared/h2-4.3.0-py3-none-any.whl",
+                "input_file_aarch64": "wheels/shared/h2-4.3.0-py3-none-any.whl"
+            },
+            {
+                "module": "hpack",
+                "input_file": "wheels/shared/hpack-4.1.0-py3-none-any.whl",
+                "input_file_aarch64": "wheels/shared/hpack-4.1.0-py3-none-any.whl"
+            },
+            {
+                "module": "httpcore",
+                "input_file": "wheels/shared/httpcore-1.0.9-py3-none-any.whl",
+                "input_file_aarch64": "wheels/shared/httpcore-1.0.9-py3-none-any.whl"
+            },
+            {
+                "module": "httpx",
+                "input_file": "wheels/shared/httpx-0.28.1-py3-none-any.whl",
+                "input_file_aarch64": "wheels/shared/httpx-0.28.1-py3-none-any.whl"
+            },
+            {
+                "module": "humanize",
+                "input_file": "wheels/shared/humanize-4.14.0-py3-none-any.whl",
+                "input_file_aarch64": "wheels/shared/humanize-4.14.0-py3-none-any.whl"
+            },
+            {
+                "module": "hyperframe",
+                "input_file": "wheels/shared/hyperframe-6.1.0-py3-none-any.whl",
+                "input_file_aarch64": "wheels/shared/hyperframe-6.1.0-py3-none-any.whl"
+            },
+            {
+                "module": "jinja2",
+                "input_file": "wheels/shared/jinja2-3.1.6-py3-none-any.whl",
+                "input_file_aarch64": "wheels/shared/jinja2-3.1.6-py3-none-any.whl"
+            },
+            {
+                "module": "jmespath",
+                "input_file": "wheels/shared/jmespath-1.0.1-py3-none-any.whl",
+                "input_file_aarch64": "wheels/shared/jmespath-1.0.1-py3-none-any.whl"
+            },
+            {
+                "module": "markdown-it-py",
+                "input_file": "wheels/shared/markdown_it_py-4.0.0-py3-none-any.whl",
+                "input_file_aarch64": "wheels/shared/markdown_it_py-4.0.0-py3-none-any.whl"
+            },
+            {
+                "module": "markupsafe",
+                "input_file": "wheels/python313/markupsafe-3.0.3-cp313-cp313-manylinux2014_x86_64.manylinux_2_17_x86_64.manylinux_2_28_x86_64.whl",
+                "input_file_aarch64": "wheels/python313/markupsafe-3.0.3-cp313-cp313-manylinux2014_aarch64.manylinux_2_17_aarch64.manylinux_2_28_aarch64.whl"
+            },
+            {
+                "module": "mdurl",
+                "input_file": "wheels/shared/mdurl-0.1.2-py3-none-any.whl",
+                "input_file_aarch64": "wheels/shared/mdurl-0.1.2-py3-none-any.whl"
+            },
+            {
+                "module": "multidict",
+                "input_file": "wheels/python313/multidict-6.7.0-cp313-cp313-manylinux2014_x86_64.manylinux_2_17_x86_64.manylinux_2_28_x86_64.whl",
+                "input_file_aarch64": "wheels/python313/multidict-6.7.0-cp313-cp313-manylinux2014_aarch64.manylinux_2_17_aarch64.manylinux_2_28_aarch64.whl"
+            },
+            {
+                "module": "packaging",
+                "input_file": "wheels/shared/packaging-25.0-py3-none-any.whl",
+                "input_file_aarch64": "wheels/shared/packaging-25.0-py3-none-any.whl"
+            },
+            {
+                "module": "propcache",
+                "input_file": "wheels/python313/propcache-0.4.1-cp313-cp313-manylinux2014_x86_64.manylinux_2_17_x86_64.manylinux_2_28_x86_64.whl",
+                "input_file_aarch64": "wheels/python313/propcache-0.4.1-cp313-cp313-manylinux2014_aarch64.manylinux_2_17_aarch64.manylinux_2_28_aarch64.whl"
+            },
+            {
+                "module": "pydantic",
+                "input_file": "wheels/shared/pydantic-2.12.4-py3-none-any.whl",
+                "input_file_aarch64": "wheels/shared/pydantic-2.12.4-py3-none-any.whl"
+            },
+            {
+                "module": "pydantic-core",
+                "input_file": "wheels/python313/pydantic_core-2.41.5-cp313-cp313-manylinux_2_17_x86_64.manylinux2014_x86_64.whl",
+                "input_file_aarch64": "wheels/python313/pydantic_core-2.41.5-cp313-cp313-manylinux_2_17_aarch64.manylinux2014_aarch64.whl"
+            },
+            {
+                "module": "pygments",
+                "input_file": "wheels/shared/pygments-2.19.2-py3-none-any.whl",
+                "input_file_aarch64": "wheels/shared/pygments-2.19.2-py3-none-any.whl"
+            },
+            {
+                "module": "pyproject-hooks",
+                "input_file": "wheels/shared/pyproject_hooks-1.2.0-py3-none-any.whl",
+                "input_file_aarch64": "wheels/shared/pyproject_hooks-1.2.0-py3-none-any.whl"
+            },
+            {
+                "module": "python-dateutil",
+                "input_file": "wheels/shared/python_dateutil-2.9.0.post0-py2.py3-none-any.whl",
+                "input_file_aarch64": "wheels/shared/python_dateutil-2.9.0.post0-py2.py3-none-any.whl"
+            },
+            {
+                "module": "pyyaml",
+                "input_file": "wheels/python313/pyyaml-6.0.3-cp313-cp313-manylinux2014_x86_64.manylinux_2_17_x86_64.manylinux_2_28_x86_64.whl",
+                "input_file_aarch64": "wheels/python313/pyyaml-6.0.3-cp313-cp313-manylinux2014_aarch64.manylinux_2_17_aarch64.manylinux_2_28_aarch64.whl"
+            },
+            {
+                "module": "rich",
+                "input_file": "wheels/shared/rich-14.2.0-py3-none-any.whl",
+                "input_file_aarch64": "wheels/shared/rich-14.2.0-py3-none-any.whl"
+            },
+            {
+                "module": "s3transfer",
+                "input_file": "wheels/shared/s3transfer-0.14.0-py3-none-any.whl",
+                "input_file_aarch64": "wheels/shared/s3transfer-0.14.0-py3-none-any.whl"
+            },
+            {
+                "module": "setuptools",
+                "input_file": "wheels/shared/setuptools-80.9.0-py3-none-any.whl",
+                "input_file_aarch64": "wheels/shared/setuptools-80.9.0-py3-none-any.whl"
+            },
+            {
+                "module": "shellingham",
+                "input_file": "wheels/shared/shellingham-1.5.4-py2.py3-none-any.whl",
+                "input_file_aarch64": "wheels/shared/shellingham-1.5.4-py2.py3-none-any.whl"
+            },
+            {
+                "module": "sniffio",
+                "input_file": "wheels/shared/sniffio-1.3.1-py3-none-any.whl",
+                "input_file_aarch64": "wheels/shared/sniffio-1.3.1-py3-none-any.whl"
+            },
+            {
+                "module": "splunk-soar-sdk",
+                "input_file": "wheels/shared/splunk_soar_sdk-3.2.1-py3-none-any.whl",
+                "input_file_aarch64": "wheels/shared/splunk_soar_sdk-3.2.1-py3-none-any.whl"
+            },
+            {
+                "module": "toml",
+                "input_file": "wheels/shared/toml-0.10.2-py2.py3-none-any.whl",
+                "input_file_aarch64": "wheels/shared/toml-0.10.2-py2.py3-none-any.whl"
+            },
+            {
+                "module": "tqdm",
+                "input_file": "wheels/shared/tqdm-4.67.1-py3-none-any.whl",
+                "input_file_aarch64": "wheels/shared/tqdm-4.67.1-py3-none-any.whl"
+            },
+            {
+                "module": "typer",
+                "input_file": "wheels/shared/typer-0.20.0-py3-none-any.whl",
+                "input_file_aarch64": "wheels/shared/typer-0.20.0-py3-none-any.whl"
+            },
+            {
+                "module": "typing-extensions",
+                "input_file": "wheels/shared/typing_extensions-4.15.0-py3-none-any.whl",
+                "input_file_aarch64": "wheels/shared/typing_extensions-4.15.0-py3-none-any.whl"
+            },
+            {
+                "module": "typing-inspection",
+                "input_file": "wheels/shared/typing_inspection-0.4.2-py3-none-any.whl",
+                "input_file_aarch64": "wheels/shared/typing_inspection-0.4.2-py3-none-any.whl"
+            },
+            {
+                "module": "webencodings",
+                "input_file": "wheels/shared/webencodings-0.5.1-py2.py3-none-any.whl",
+                "input_file_aarch64": "wheels/shared/webencodings-0.5.1-py2.py3-none-any.whl"
+            },
+            {
+                "module": "yarl",
+                "input_file": "wheels/python313/yarl-1.22.0-cp313-cp313-manylinux2014_x86_64.manylinux_2_17_x86_64.manylinux_2_28_x86_64.whl",
+                "input_file_aarch64": "wheels/python313/yarl-1.22.0-cp313-cp313-manylinux2014_aarch64.manylinux_2_17_aarch64.manylinux_2_28_aarch64.whl"
+            }
+        ]
     },
-    {
-      "action": "test empty list output",
-      "identifier": "test_empty_list_output",
-      "description": "test empty list output",
-      "type": "generic",
-      "read_only": true,
-      "versions": "EQ(*)",
-      "verbose": "",
-      "parameters": {},
-      "output": [
-        {
-          "data_path": "action_result.status",
-          "data_type": "string",
-          "example_values": [
-            "success",
-            "failure"
-          ]
-        },
-        {
-          "data_path": "action_result.message",
-          "data_type": "string"
-        },
-        {
-          "data_path": "summary.total_objects",
-          "data_type": "numeric",
-          "example_values": [
-            1
-          ]
-        },
-        {
-          "data_path": "summary.total_objects_successful",
-          "data_type": "numeric",
-          "example_values": [
-            1
-          ]
-        }
-      ]
-    },
-    {
-      "action": "test json output",
-      "identifier": "test_json_output",
-      "description": "test json output",
-      "type": "generic",
-      "read_only": true,
-      "versions": "EQ(*)",
-      "verbose": "",
-      "parameters": {},
-      "output": [
-        {
-          "data_path": "action_result.status",
-          "data_type": "string",
-          "example_values": [
-            "success",
-            "failure"
-          ]
-        },
-        {
-          "data_path": "action_result.message",
-          "data_type": "string"
-        },
-        {
-          "data_path": "action_result.data.*.name",
-          "data_type": "string",
-          "example_values": [
-            "John",
-            "Jane",
-            "Jim"
-          ],
-          "column_name": "Name",
-          "column_order": 0
-        },
-        {
-          "data_path": "action_result.data.*.age",
-          "data_type": "numeric",
-          "example_values": [
-            25,
-            30,
-            35
-          ],
-          "column_name": "Age",
-          "column_order": 1
-        },
-        {
-          "data_path": "summary.total_objects",
-          "data_type": "numeric",
-          "example_values": [
-            1
-          ]
-        },
-        {
-          "data_path": "summary.total_objects_successful",
-          "data_type": "numeric",
-          "example_values": [
-            1
-          ]
-        }
-      ],
-      "render": {
-        "type": "json"
-      }
-    },
-    {
-      "action": "test table output",
-      "identifier": "test_table_output",
-      "description": "test table output",
-      "type": "generic",
-      "read_only": true,
-      "versions": "EQ(*)",
-      "verbose": "",
-      "parameters": {
-        "company_name": {
-          "order": 0,
-          "name": "company_name",
-          "description": "Company Name",
-          "data_type": "string",
-          "required": true,
-          "primary": false,
-          "allow_list": false,
-          "default": "Splunk"
-        }
-      },
-      "output": [
-        {
-          "data_path": "action_result.status",
-          "data_type": "string",
-          "example_values": [
-            "success",
-            "failure"
-          ]
-        },
-        {
-          "data_path": "action_result.message",
-          "data_type": "string"
-        },
-        {
-          "data_path": "action_result.parameter.company_name",
-          "data_type": "string",
-          "column_name": "Company Name",
-          "column_order": 0
-        },
-        {
-          "data_path": "action_result.data.*.name",
-          "data_type": "string",
-          "example_values": [
-            "John",
-            "Jane",
-            "Jim"
-          ],
-          "column_name": "Name",
-          "column_order": 1
-        },
-        {
-          "data_path": "action_result.data.*.age",
-          "data_type": "numeric",
-          "example_values": [
-            25,
-            30,
-            35
-          ],
-          "column_name": "Age",
-          "column_order": 2
-        },
-        {
-          "data_path": "summary.total_objects",
-          "data_type": "numeric",
-          "example_values": [
-            1
-          ]
-        },
-        {
-          "data_path": "summary.total_objects_successful",
-          "data_type": "numeric",
-          "example_values": [
-            1
-          ]
-        }
-      ],
-      "render": {
-        "type": "table"
-      }
-    },
-    {
-      "action": "reverse string",
-      "identifier": "reverse_string",
-      "description": "reverse string",
-      "type": "investigate",
-      "read_only": true,
-      "versions": "EQ(*)",
-      "verbose": "Reverses a string.",
-      "parameters": {
-        "input_string": {
-          "order": 0,
-          "name": "input_string",
-          "description": "Input String",
-          "data_type": "string",
-          "required": true,
-          "primary": false,
-          "allow_list": false
-        }
-      },
-      "output": [
-        {
-          "data_path": "action_result.status",
-          "data_type": "string",
-          "example_values": [
-            "success",
-            "failure"
-          ]
-        },
-        {
-          "data_path": "action_result.message",
-          "data_type": "string"
-        },
-        {
-          "data_path": "action_result.parameter.input_string",
-          "data_type": "string"
-        },
-        {
-          "data_path": "action_result.data.*.original_string",
-          "data_type": "string"
-        },
-        {
-          "data_path": "action_result.data.*.reversed_string",
-          "data_type": "string"
-        },
-        {
-          "data_path": "action_result.data.*._underscored_string",
-          "data_type": "string"
-        },
-        {
-          "data_path": "summary.total_objects",
-          "data_type": "numeric",
-          "example_values": [
-            1
-          ]
-        },
-        {
-          "data_path": "summary.total_objects_successful",
-          "data_type": "numeric",
-          "example_values": [
-            1
-          ]
-        }
-      ],
-      "render": {
-        "type": "custom"
-      }
-    },
-    {
-      "action": "generate statistics",
-      "identifier": "generate_statistics",
-      "description": "generate statistics",
-      "type": "investigate",
-      "read_only": true,
-      "versions": "EQ(*)",
-      "verbose": "Generate statistics with pie chart reusable component.",
-      "parameters": {
-        "category": {
-          "order": 0,
-          "name": "category",
-          "description": "Category",
-          "data_type": "string",
-          "required": true,
-          "primary": false,
-          "allow_list": false
-        }
-      },
-      "output": [
-        {
-          "data_path": "action_result.status",
-          "data_type": "string",
-          "example_values": [
-            "success",
-            "failure"
-          ]
-        },
-        {
-          "data_path": "action_result.message",
-          "data_type": "string"
-        },
-        {
-          "data_path": "action_result.parameter.category",
-          "data_type": "string"
-        },
-        {
-          "data_path": "action_result.data.*.category",
-          "data_type": "string"
-        },
-        {
-          "data_path": "action_result.data.*.labels.*",
-          "data_type": "string"
-        },
-        {
-          "data_path": "action_result.data.*.values.*",
-          "data_type": "numeric"
-        },
-        {
-          "data_path": "summary.total_objects",
-          "data_type": "numeric",
-          "example_values": [
-            1
-          ]
-        },
-        {
-          "data_path": "summary.total_objects_successful",
-          "data_type": "numeric",
-          "example_values": [
-            1
-          ]
->>>>>>> 5d0a55d1
-        }
-      ],
-      "render": {
-        "type": "custom"
-      }
-    },
-    {
-      "action": "make request",
-      "identifier": "make_request",
-      "description": "make request",
-      "type": "generic",
-      "read_only": false,
-      "versions": "EQ(*)",
-      "verbose": "'make request' action for the app. Used to handle arbitrary HTTP requests with the app's asset",
-      "parameters": {
-        "http_method": {
-          "order": 0,
-          "name": "http_method",
-          "description": "The HTTP method to use for the request.",
-          "data_type": "string",
-          "required": true,
-          "primary": false,
-          "allow_list": false,
-          "value_list": [
-            "GET",
-            "POST",
-            "PUT",
-            "DELETE",
-            "PATCH",
-            "HEAD",
-            "OPTIONS"
-          ]
-        },
-        "endpoint": {
-          "order": 1,
-          "name": "endpoint",
-          "description": "The endpoint to send the request to. Base url is already included in the endpoint.",
-          "data_type": "string",
-          "required": true,
-          "primary": false,
-          "allow_list": false
-        },
-        "headers": {
-          "order": 2,
-          "name": "headers",
-          "description": "The headers to send with the request (JSON object). An example is {'Content-Type': 'application/json'}",
-          "data_type": "string",
-          "required": false,
-          "primary": false,
-          "allow_list": false
-        },
-        "query_parameters": {
-          "order": 3,
-          "name": "query_parameters",
-          "description": "Parameters to append to the URL (JSON object or query string). An example is ?key=value&key2=value2",
-          "data_type": "string",
-          "required": false,
-          "primary": false,
-          "allow_list": false
-        },
-        "body": {
-          "order": 4,
-          "name": "body",
-          "description": "The body to send with the request (JSON object). An example is {'key': 'value', 'key2': 'value2'}",
-          "data_type": "string",
-          "required": false,
-          "primary": false,
-          "allow_list": false
-        },
-        "timeout": {
-          "order": 5,
-          "name": "timeout",
-          "description": "The timeout for the request in seconds.",
-          "data_type": "numeric",
-          "required": false,
-          "primary": false,
-          "allow_list": false
-        },
-        "verify_ssl": {
-          "order": 6,
-          "name": "verify_ssl",
-          "description": "Whether to verify the SSL certificate. Default is False.",
-          "data_type": "boolean",
-          "required": false,
-          "primary": false,
-          "allow_list": false,
-          "default": false
-        }
-      },
-      "output": [
-        {
-          "data_path": "action_result.status",
-          "data_type": "string",
-          "example_values": [
-            "success",
-            "failure"
-          ]
-        },
-        {
-          "data_path": "action_result.message",
-          "data_type": "string"
-        },
-        {
-          "data_path": "action_result.parameter.http_method",
-          "data_type": "string"
-        },
-        {
-          "data_path": "action_result.parameter.endpoint",
-          "data_type": "string"
-        },
-        {
-          "data_path": "action_result.parameter.headers",
-          "data_type": "string"
-        },
-        {
-          "data_path": "action_result.parameter.query_parameters",
-          "data_type": "string"
-        },
-        {
-          "data_path": "action_result.parameter.body",
-          "data_type": "string"
-        },
-        {
-          "data_path": "action_result.parameter.timeout",
-          "data_type": "numeric"
-        },
-        {
-          "data_path": "action_result.parameter.verify_ssl",
-          "data_type": "boolean"
-        },
-        {
-          "data_path": "action_result.data.*.status_code",
-          "data_type": "numeric",
-          "example_values": [
-            200,
-            404,
-            500
-          ]
-        },
-        {
-          "data_path": "action_result.data.*.response_body",
-          "data_type": "string",
-          "example_values": [
-            "{\"key\": \"value\"}"
-          ]
-        },
-        {
-          "data_path": "summary.total_objects",
-          "data_type": "numeric",
-          "example_values": [
-            1
-          ]
-        },
-        {
-          "data_path": "summary.total_objects_successful",
-          "data_type": "numeric",
-          "example_values": [
-            1
-          ]
-        }
-      ]
-    },
-    {
-      "action": "on poll",
-      "identifier": "on_poll",
-      "description": "on poll",
-      "type": "ingest",
-      "read_only": true,
-      "versions": "EQ(*)",
-      "verbose": "Callback action for the on_poll ingest functionality",
-      "parameters": {
-        "start_time": {
-          "order": 0,
-          "name": "start_time",
-          "description": "Start of time range, in epoch time (milliseconds).",
-          "data_type": "numeric",
-          "required": false,
-          "primary": false,
-          "allow_list": false
-        },
-        "end_time": {
-          "order": 1,
-          "name": "end_time",
-          "description": "End of time range, in epoch time (milliseconds).",
-          "data_type": "numeric",
-          "required": false,
-          "primary": false,
-          "allow_list": false
-        },
-        "container_count": {
-          "order": 2,
-          "name": "container_count",
-          "description": "Maximum number of container records to query for.",
-          "data_type": "numeric",
-          "required": false,
-          "primary": false,
-          "allow_list": false
-        },
-        "artifact_count": {
-          "order": 3,
-          "name": "artifact_count",
-          "description": "Maximum number of artifact records to query for.",
-          "data_type": "numeric",
-          "required": false,
-          "primary": false,
-          "allow_list": false
-        },
-        "container_id": {
-          "order": 4,
-          "name": "container_id",
-          "description": "Comma-separated list of container IDs to limit the ingestion to.",
-          "data_type": "string",
-          "required": false,
-          "primary": false,
-          "allow_list": true
-        }
-      },
-      "output": []
-    },
-    {
-      "action": "on es poll",
-      "identifier": "on_es_poll",
-      "description": "on es poll",
-      "type": "ingest",
-      "read_only": true,
-      "versions": "EQ(*)",
-      "verbose": "Callback action for the on_es_poll ingest functionality",
-      "parameters": {
-        "start_time": {
-          "order": 0,
-          "name": "start_time",
-          "description": "Start of time range, in epoch time (milliseconds).",
-          "data_type": "numeric",
-          "required": false,
-          "primary": false,
-          "allow_list": false
-        },
-        "end_time": {
-          "order": 1,
-          "name": "end_time",
-          "description": "End of time range, in epoch time (milliseconds).",
-          "data_type": "numeric",
-          "required": false,
-          "primary": false,
-          "allow_list": false
-        },
-        "container_count": {
-          "order": 2,
-          "name": "container_count",
-          "description": "Maximum number of container records to query for.",
-          "data_type": "numeric",
-          "required": false,
-          "primary": false,
-          "allow_list": false
-        }
-      },
-      "output": []
-    },
-    {
-      "action": "async process",
-      "identifier": "async_process",
-      "description": "async process",
-      "type": "investigate",
-      "read_only": true,
-      "versions": "EQ(*)",
-      "verbose": "Processes a message asynchronously with concurrent HTTP requests.",
-      "parameters": {
-        "num_requests": {
-          "order": 0,
-          "name": "num_requests",
-          "description": "Number of concurrent HTTP requests",
-          "data_type": "numeric",
-          "required": true,
-          "primary": false,
-          "allow_list": false,
-          "default": 3
-        }
-      },
-      "output": [
-        {
-          "data_path": "action_result.status",
-          "data_type": "string",
-          "example_values": [
-            "success",
-            "failure"
-          ]
-        },
-        {
-          "data_path": "action_result.message",
-          "data_type": "string"
-        },
-        {
-          "data_path": "action_result.parameter.num_requests",
-          "data_type": "numeric"
-        },
-        {
-          "data_path": "action_result.data.*.execution_time",
-          "data_type": "numeric"
-        },
-        {
-          "data_path": "action_result.data.*.requests_completed",
-          "data_type": "numeric"
-        },
-        {
-          "data_path": "action_result.data.*.status_codes.*",
-          "data_type": "numeric"
-        },
-        {
-          "data_path": "summary.total_objects",
-          "data_type": "numeric",
-          "example_values": [
-            1
-          ]
-        },
-        {
-          "data_path": "summary.total_objects_successful",
-          "data_type": "numeric",
-          "example_values": [
-            1
-          ]
-        }
-      ]
-    },
-    {
-      "action": "sync process",
-      "identifier": "sync_process",
-      "description": "sync process",
-      "type": "investigate",
-      "read_only": true,
-      "versions": "EQ(*)",
-      "verbose": "Processes a message synchronously with sequential HTTP requests.",
-      "parameters": {
-        "num_requests": {
-          "order": 0,
-          "name": "num_requests",
-          "description": "Number of sequential HTTP requests",
-          "data_type": "numeric",
-          "required": true,
-          "primary": false,
-          "allow_list": false,
-          "default": 3
-        }
-      },
-      "output": [
-        {
-          "data_path": "action_result.status",
-          "data_type": "string",
-          "example_values": [
-            "success",
-            "failure"
-          ]
-        },
-        {
-          "data_path": "action_result.message",
-          "data_type": "string"
-        },
-        {
-          "data_path": "action_result.parameter.num_requests",
-          "data_type": "numeric"
-        },
-        {
-          "data_path": "action_result.data.*.execution_time",
-          "data_type": "numeric"
-        },
-        {
-          "data_path": "action_result.data.*.requests_completed",
-          "data_type": "numeric"
-        },
-        {
-          "data_path": "action_result.data.*.status_codes.*",
-          "data_type": "numeric"
-        },
-        {
-          "data_path": "summary.total_objects",
-          "data_type": "numeric",
-          "example_values": [
-            1
-          ]
-        },
-        {
-          "data_path": "summary.total_objects_successful",
-          "data_type": "numeric",
-          "example_values": [
-            1
-          ]
-        }
-      ]
-    },
-    {
-      "action": "generator action",
-      "identifier": "generator_action",
-      "description": "Generates a sequence of numbers.",
-      "type": "generic",
-      "read_only": true,
-      "versions": "EQ(*)",
-      "verbose": "",
-      "parameters": {},
-      "output": [
-        {
-          "data_path": "action_result.status",
-          "data_type": "string",
-          "example_values": [
-            "success",
-            "failure"
-          ]
-        },
-        {
-          "data_path": "action_result.message",
-          "data_type": "string"
-        },
-        {
-          "data_path": "action_result.data.*.iteration",
-          "data_type": "numeric"
-        },
-        {
-          "data_path": "action_result.summary.total_iterations",
-          "data_type": "numeric"
-        },
-        {
-          "data_path": "summary.total_objects",
-          "data_type": "numeric",
-          "example_values": [
-            1
-          ]
-        },
-        {
-          "data_path": "summary.total_objects_successful",
-          "data_type": "numeric",
-          "example_values": [
-            1
-          ]
-        }
-      ]
+    "pip314_dependencies": {
+        "wheel": [
+            {
+                "module": "annotated-types",
+                "input_file": "wheels/shared/annotated_types-0.7.0-py3-none-any.whl",
+                "input_file_aarch64": "wheels/shared/annotated_types-0.7.0-py3-none-any.whl"
+            },
+            {
+                "module": "anyio",
+                "input_file": "wheels/shared/anyio-4.11.0-py3-none-any.whl",
+                "input_file_aarch64": "wheels/shared/anyio-4.11.0-py3-none-any.whl"
+            },
+            {
+                "module": "bleach",
+                "input_file": "wheels/shared/bleach-6.3.0-py3-none-any.whl",
+                "input_file_aarch64": "wheels/shared/bleach-6.3.0-py3-none-any.whl"
+            },
+            {
+                "module": "boto3",
+                "input_file": "wheels/shared/boto3-1.40.74-py3-none-any.whl",
+                "input_file_aarch64": "wheels/shared/boto3-1.40.74-py3-none-any.whl"
+            },
+            {
+                "module": "botocore",
+                "input_file": "wheels/shared/botocore-1.40.74-py3-none-any.whl",
+                "input_file_aarch64": "wheels/shared/botocore-1.40.74-py3-none-any.whl"
+            },
+            {
+                "module": "build",
+                "input_file": "wheels/shared/build-1.3.0-py3-none-any.whl",
+                "input_file_aarch64": "wheels/shared/build-1.3.0-py3-none-any.whl"
+            },
+            {
+                "module": "click",
+                "input_file": "wheels/shared/click-8.1.8-py3-none-any.whl",
+                "input_file_aarch64": "wheels/shared/click-8.1.8-py3-none-any.whl"
+            },
+            {
+                "module": "distro",
+                "input_file": "wheels/shared/distro-1.9.0-py3-none-any.whl",
+                "input_file_aarch64": "wheels/shared/distro-1.9.0-py3-none-any.whl"
+            },
+            {
+                "module": "h11",
+                "input_file": "wheels/shared/h11-0.16.0-py3-none-any.whl",
+                "input_file_aarch64": "wheels/shared/h11-0.16.0-py3-none-any.whl"
+            },
+            {
+                "module": "h2",
+                "input_file": "wheels/shared/h2-4.3.0-py3-none-any.whl",
+                "input_file_aarch64": "wheels/shared/h2-4.3.0-py3-none-any.whl"
+            },
+            {
+                "module": "hpack",
+                "input_file": "wheels/shared/hpack-4.1.0-py3-none-any.whl",
+                "input_file_aarch64": "wheels/shared/hpack-4.1.0-py3-none-any.whl"
+            },
+            {
+                "module": "httpcore",
+                "input_file": "wheels/shared/httpcore-1.0.9-py3-none-any.whl",
+                "input_file_aarch64": "wheels/shared/httpcore-1.0.9-py3-none-any.whl"
+            },
+            {
+                "module": "httpx",
+                "input_file": "wheels/shared/httpx-0.28.1-py3-none-any.whl",
+                "input_file_aarch64": "wheels/shared/httpx-0.28.1-py3-none-any.whl"
+            },
+            {
+                "module": "humanize",
+                "input_file": "wheels/shared/humanize-4.14.0-py3-none-any.whl",
+                "input_file_aarch64": "wheels/shared/humanize-4.14.0-py3-none-any.whl"
+            },
+            {
+                "module": "hyperframe",
+                "input_file": "wheels/shared/hyperframe-6.1.0-py3-none-any.whl",
+                "input_file_aarch64": "wheels/shared/hyperframe-6.1.0-py3-none-any.whl"
+            },
+            {
+                "module": "jinja2",
+                "input_file": "wheels/shared/jinja2-3.1.6-py3-none-any.whl",
+                "input_file_aarch64": "wheels/shared/jinja2-3.1.6-py3-none-any.whl"
+            },
+            {
+                "module": "jmespath",
+                "input_file": "wheels/shared/jmespath-1.0.1-py3-none-any.whl",
+                "input_file_aarch64": "wheels/shared/jmespath-1.0.1-py3-none-any.whl"
+            },
+            {
+                "module": "markdown-it-py",
+                "input_file": "wheels/shared/markdown_it_py-4.0.0-py3-none-any.whl",
+                "input_file_aarch64": "wheels/shared/markdown_it_py-4.0.0-py3-none-any.whl"
+            },
+            {
+                "module": "markupsafe",
+                "input_file": "wheels/python314/markupsafe-3.0.3-cp314-cp314-manylinux2014_x86_64.manylinux_2_17_x86_64.manylinux_2_28_x86_64.whl",
+                "input_file_aarch64": "wheels/python314/markupsafe-3.0.3-cp314-cp314-manylinux2014_aarch64.manylinux_2_17_aarch64.manylinux_2_28_aarch64.whl"
+            },
+            {
+                "module": "mdurl",
+                "input_file": "wheels/shared/mdurl-0.1.2-py3-none-any.whl",
+                "input_file_aarch64": "wheels/shared/mdurl-0.1.2-py3-none-any.whl"
+            },
+            {
+                "module": "multidict",
+                "input_file": "wheels/python314/multidict-6.7.0-cp314-cp314-manylinux2014_x86_64.manylinux_2_17_x86_64.manylinux_2_28_x86_64.whl",
+                "input_file_aarch64": "wheels/python314/multidict-6.7.0-cp314-cp314-manylinux2014_aarch64.manylinux_2_17_aarch64.manylinux_2_28_aarch64.whl"
+            },
+            {
+                "module": "packaging",
+                "input_file": "wheels/shared/packaging-25.0-py3-none-any.whl",
+                "input_file_aarch64": "wheels/shared/packaging-25.0-py3-none-any.whl"
+            },
+            {
+                "module": "propcache",
+                "input_file": "wheels/python314/propcache-0.4.1-cp314-cp314-manylinux2014_x86_64.manylinux_2_17_x86_64.manylinux_2_28_x86_64.whl",
+                "input_file_aarch64": "wheels/python314/propcache-0.4.1-cp314-cp314-manylinux2014_aarch64.manylinux_2_17_aarch64.manylinux_2_28_aarch64.whl"
+            },
+            {
+                "module": "pydantic",
+                "input_file": "wheels/shared/pydantic-2.12.4-py3-none-any.whl",
+                "input_file_aarch64": "wheels/shared/pydantic-2.12.4-py3-none-any.whl"
+            },
+            {
+                "module": "pydantic-core",
+                "input_file": "wheels/python314/pydantic_core-2.41.5-cp314-cp314-manylinux_2_17_x86_64.manylinux2014_x86_64.whl",
+                "input_file_aarch64": "wheels/python314/pydantic_core-2.41.5-cp314-cp314-manylinux_2_17_aarch64.manylinux2014_aarch64.whl"
+            },
+            {
+                "module": "pygments",
+                "input_file": "wheels/shared/pygments-2.19.2-py3-none-any.whl",
+                "input_file_aarch64": "wheels/shared/pygments-2.19.2-py3-none-any.whl"
+            },
+            {
+                "module": "pyproject-hooks",
+                "input_file": "wheels/shared/pyproject_hooks-1.2.0-py3-none-any.whl",
+                "input_file_aarch64": "wheels/shared/pyproject_hooks-1.2.0-py3-none-any.whl"
+            },
+            {
+                "module": "python-dateutil",
+                "input_file": "wheels/shared/python_dateutil-2.9.0.post0-py2.py3-none-any.whl",
+                "input_file_aarch64": "wheels/shared/python_dateutil-2.9.0.post0-py2.py3-none-any.whl"
+            },
+            {
+                "module": "pyyaml",
+                "input_file": "wheels/python314/pyyaml-6.0.3-cp314-cp314-manylinux2014_x86_64.manylinux_2_17_x86_64.manylinux_2_28_x86_64.whl",
+                "input_file_aarch64": "wheels/python314/pyyaml-6.0.3-cp314-cp314-manylinux2014_aarch64.manylinux_2_17_aarch64.manylinux_2_28_aarch64.whl"
+            },
+            {
+                "module": "rich",
+                "input_file": "wheels/shared/rich-14.2.0-py3-none-any.whl",
+                "input_file_aarch64": "wheels/shared/rich-14.2.0-py3-none-any.whl"
+            },
+            {
+                "module": "s3transfer",
+                "input_file": "wheels/shared/s3transfer-0.14.0-py3-none-any.whl",
+                "input_file_aarch64": "wheels/shared/s3transfer-0.14.0-py3-none-any.whl"
+            },
+            {
+                "module": "setuptools",
+                "input_file": "wheels/shared/setuptools-80.9.0-py3-none-any.whl",
+                "input_file_aarch64": "wheels/shared/setuptools-80.9.0-py3-none-any.whl"
+            },
+            {
+                "module": "shellingham",
+                "input_file": "wheels/shared/shellingham-1.5.4-py2.py3-none-any.whl",
+                "input_file_aarch64": "wheels/shared/shellingham-1.5.4-py2.py3-none-any.whl"
+            },
+            {
+                "module": "sniffio",
+                "input_file": "wheels/shared/sniffio-1.3.1-py3-none-any.whl",
+                "input_file_aarch64": "wheels/shared/sniffio-1.3.1-py3-none-any.whl"
+            },
+            {
+                "module": "splunk-soar-sdk",
+                "input_file": "wheels/shared/splunk_soar_sdk-3.2.1-py3-none-any.whl",
+                "input_file_aarch64": "wheels/shared/splunk_soar_sdk-3.2.1-py3-none-any.whl"
+            },
+            {
+                "module": "toml",
+                "input_file": "wheels/shared/toml-0.10.2-py2.py3-none-any.whl",
+                "input_file_aarch64": "wheels/shared/toml-0.10.2-py2.py3-none-any.whl"
+            },
+            {
+                "module": "tqdm",
+                "input_file": "wheels/shared/tqdm-4.67.1-py3-none-any.whl",
+                "input_file_aarch64": "wheels/shared/tqdm-4.67.1-py3-none-any.whl"
+            },
+            {
+                "module": "typer",
+                "input_file": "wheels/shared/typer-0.20.0-py3-none-any.whl",
+                "input_file_aarch64": "wheels/shared/typer-0.20.0-py3-none-any.whl"
+            },
+            {
+                "module": "typing-extensions",
+                "input_file": "wheels/shared/typing_extensions-4.15.0-py3-none-any.whl",
+                "input_file_aarch64": "wheels/shared/typing_extensions-4.15.0-py3-none-any.whl"
+            },
+            {
+                "module": "typing-inspection",
+                "input_file": "wheels/shared/typing_inspection-0.4.2-py3-none-any.whl",
+                "input_file_aarch64": "wheels/shared/typing_inspection-0.4.2-py3-none-any.whl"
+            },
+            {
+                "module": "webencodings",
+                "input_file": "wheels/shared/webencodings-0.5.1-py2.py3-none-any.whl",
+                "input_file_aarch64": "wheels/shared/webencodings-0.5.1-py2.py3-none-any.whl"
+            },
+            {
+                "module": "yarl",
+                "input_file": "wheels/python314/yarl-1.22.0-cp314-cp314-manylinux2014_x86_64.manylinux_2_17_x86_64.manylinux_2_28_x86_64.whl",
+                "input_file_aarch64": "wheels/python314/yarl-1.22.0-cp314-cp314-manylinux2014_aarch64.manylinux_2_17_aarch64.manylinux_2_28_aarch64.whl"
+            }
+        ]
     }
-  ],
-  "pip313_dependencies": {
-    "wheel": [
-      {
-        "module": "annotated-types",
-        "input_file": "wheels/shared/annotated_types-0.7.0-py3-none-any.whl",
-        "input_file_aarch64": "wheels/shared/annotated_types-0.7.0-py3-none-any.whl"
-      },
-      {
-        "module": "anyio",
-        "input_file": "wheels/shared/anyio-4.11.0-py3-none-any.whl",
-        "input_file_aarch64": "wheels/shared/anyio-4.11.0-py3-none-any.whl"
-      },
-      {
-        "module": "bleach",
-        "input_file": "wheels/shared/bleach-6.3.0-py3-none-any.whl",
-        "input_file_aarch64": "wheels/shared/bleach-6.3.0-py3-none-any.whl"
-      },
-      {
-        "module": "boto3",
-        "input_file": "wheels/shared/boto3-1.40.74-py3-none-any.whl",
-        "input_file_aarch64": "wheels/shared/boto3-1.40.74-py3-none-any.whl"
-      },
-      {
-        "module": "botocore",
-        "input_file": "wheels/shared/botocore-1.40.74-py3-none-any.whl",
-        "input_file_aarch64": "wheels/shared/botocore-1.40.74-py3-none-any.whl"
-      },
-      {
-        "module": "build",
-        "input_file": "wheels/shared/build-1.3.0-py3-none-any.whl",
-        "input_file_aarch64": "wheels/shared/build-1.3.0-py3-none-any.whl"
-      },
-      {
-        "module": "click",
-        "input_file": "wheels/shared/click-8.1.8-py3-none-any.whl",
-        "input_file_aarch64": "wheels/shared/click-8.1.8-py3-none-any.whl"
-      },
-      {
-        "module": "distro",
-        "input_file": "wheels/shared/distro-1.9.0-py3-none-any.whl",
-        "input_file_aarch64": "wheels/shared/distro-1.9.0-py3-none-any.whl"
-      },
-      {
-        "module": "h11",
-        "input_file": "wheels/shared/h11-0.16.0-py3-none-any.whl",
-        "input_file_aarch64": "wheels/shared/h11-0.16.0-py3-none-any.whl"
-      },
-      {
-        "module": "h2",
-        "input_file": "wheels/shared/h2-4.3.0-py3-none-any.whl",
-        "input_file_aarch64": "wheels/shared/h2-4.3.0-py3-none-any.whl"
-      },
-      {
-        "module": "hpack",
-        "input_file": "wheels/shared/hpack-4.1.0-py3-none-any.whl",
-        "input_file_aarch64": "wheels/shared/hpack-4.1.0-py3-none-any.whl"
-      },
-      {
-        "module": "httpcore",
-        "input_file": "wheels/shared/httpcore-1.0.9-py3-none-any.whl",
-        "input_file_aarch64": "wheels/shared/httpcore-1.0.9-py3-none-any.whl"
-      },
-      {
-        "module": "httpx",
-        "input_file": "wheels/shared/httpx-0.28.1-py3-none-any.whl",
-        "input_file_aarch64": "wheels/shared/httpx-0.28.1-py3-none-any.whl"
-      },
-      {
-        "module": "humanize",
-        "input_file": "wheels/shared/humanize-4.14.0-py3-none-any.whl",
-        "input_file_aarch64": "wheels/shared/humanize-4.14.0-py3-none-any.whl"
-      },
-      {
-        "module": "hyperframe",
-        "input_file": "wheels/shared/hyperframe-6.1.0-py3-none-any.whl",
-        "input_file_aarch64": "wheels/shared/hyperframe-6.1.0-py3-none-any.whl"
-      },
-      {
-        "module": "jinja2",
-        "input_file": "wheels/shared/jinja2-3.1.6-py3-none-any.whl",
-        "input_file_aarch64": "wheels/shared/jinja2-3.1.6-py3-none-any.whl"
-      },
-      {
-        "module": "jmespath",
-        "input_file": "wheels/shared/jmespath-1.0.1-py3-none-any.whl",
-        "input_file_aarch64": "wheels/shared/jmespath-1.0.1-py3-none-any.whl"
-      },
-      {
-        "module": "markdown-it-py",
-        "input_file": "wheels/shared/markdown_it_py-4.0.0-py3-none-any.whl",
-        "input_file_aarch64": "wheels/shared/markdown_it_py-4.0.0-py3-none-any.whl"
-      },
-      {
-        "module": "markupsafe",
-        "input_file": "wheels/python313/markupsafe-3.0.3-cp313-cp313-manylinux2014_x86_64.manylinux_2_17_x86_64.manylinux_2_28_x86_64.whl",
-        "input_file_aarch64": "wheels/python313/markupsafe-3.0.3-cp313-cp313-manylinux2014_aarch64.manylinux_2_17_aarch64.manylinux_2_28_aarch64.whl"
-      },
-      {
-        "module": "mdurl",
-        "input_file": "wheels/shared/mdurl-0.1.2-py3-none-any.whl",
-        "input_file_aarch64": "wheels/shared/mdurl-0.1.2-py3-none-any.whl"
-      },
-      {
-        "module": "multidict",
-        "input_file": "wheels/python313/multidict-6.7.0-cp313-cp313-manylinux2014_x86_64.manylinux_2_17_x86_64.manylinux_2_28_x86_64.whl",
-        "input_file_aarch64": "wheels/python313/multidict-6.7.0-cp313-cp313-manylinux2014_aarch64.manylinux_2_17_aarch64.manylinux_2_28_aarch64.whl"
-      },
-      {
-        "module": "packaging",
-        "input_file": "wheels/shared/packaging-25.0-py3-none-any.whl",
-        "input_file_aarch64": "wheels/shared/packaging-25.0-py3-none-any.whl"
-      },
-      {
-        "module": "propcache",
-        "input_file": "wheels/python313/propcache-0.4.1-cp313-cp313-manylinux2014_x86_64.manylinux_2_17_x86_64.manylinux_2_28_x86_64.whl",
-        "input_file_aarch64": "wheels/python313/propcache-0.4.1-cp313-cp313-manylinux2014_aarch64.manylinux_2_17_aarch64.manylinux_2_28_aarch64.whl"
-      },
-      {
-        "module": "pydantic",
-        "input_file": "wheels/shared/pydantic-2.12.4-py3-none-any.whl",
-        "input_file_aarch64": "wheels/shared/pydantic-2.12.4-py3-none-any.whl"
-      },
-      {
-        "module": "pydantic-core",
-        "input_file": "wheels/python313/pydantic_core-2.41.5-cp313-cp313-manylinux_2_17_x86_64.manylinux2014_x86_64.whl",
-        "input_file_aarch64": "wheels/python313/pydantic_core-2.41.5-cp313-cp313-manylinux_2_17_aarch64.manylinux2014_aarch64.whl"
-      },
-      {
-        "module": "pygments",
-        "input_file": "wheels/shared/pygments-2.19.2-py3-none-any.whl",
-        "input_file_aarch64": "wheels/shared/pygments-2.19.2-py3-none-any.whl"
-      },
-      {
-        "module": "pyproject-hooks",
-        "input_file": "wheels/shared/pyproject_hooks-1.2.0-py3-none-any.whl",
-        "input_file_aarch64": "wheels/shared/pyproject_hooks-1.2.0-py3-none-any.whl"
-      },
-      {
-        "module": "python-dateutil",
-        "input_file": "wheels/shared/python_dateutil-2.9.0.post0-py2.py3-none-any.whl",
-        "input_file_aarch64": "wheels/shared/python_dateutil-2.9.0.post0-py2.py3-none-any.whl"
-      },
-      {
-        "module": "pyyaml",
-        "input_file": "wheels/python313/pyyaml-6.0.3-cp313-cp313-manylinux2014_x86_64.manylinux_2_17_x86_64.manylinux_2_28_x86_64.whl",
-        "input_file_aarch64": "wheels/python313/pyyaml-6.0.3-cp313-cp313-manylinux2014_aarch64.manylinux_2_17_aarch64.manylinux_2_28_aarch64.whl"
-      },
-      {
-        "module": "rich",
-        "input_file": "wheels/shared/rich-14.2.0-py3-none-any.whl",
-        "input_file_aarch64": "wheels/shared/rich-14.2.0-py3-none-any.whl"
-      },
-      {
-        "module": "s3transfer",
-        "input_file": "wheels/shared/s3transfer-0.14.0-py3-none-any.whl",
-        "input_file_aarch64": "wheels/shared/s3transfer-0.14.0-py3-none-any.whl"
-      },
-      {
-        "module": "setuptools",
-        "input_file": "wheels/shared/setuptools-80.9.0-py3-none-any.whl",
-        "input_file_aarch64": "wheels/shared/setuptools-80.9.0-py3-none-any.whl"
-      },
-      {
-        "module": "shellingham",
-        "input_file": "wheels/shared/shellingham-1.5.4-py2.py3-none-any.whl",
-        "input_file_aarch64": "wheels/shared/shellingham-1.5.4-py2.py3-none-any.whl"
-      },
-      {
-        "module": "sniffio",
-        "input_file": "wheels/shared/sniffio-1.3.1-py3-none-any.whl",
-        "input_file_aarch64": "wheels/shared/sniffio-1.3.1-py3-none-any.whl"
-      },
-      {
-        "module": "splunk-soar-sdk",
-        "input_file": "wheels/shared/splunk_soar_sdk-3.2.1-py3-none-any.whl",
-        "input_file_aarch64": "wheels/shared/splunk_soar_sdk-3.2.1-py3-none-any.whl"
-      },
-      {
-        "module": "toml",
-        "input_file": "wheels/shared/toml-0.10.2-py2.py3-none-any.whl",
-        "input_file_aarch64": "wheels/shared/toml-0.10.2-py2.py3-none-any.whl"
-      },
-      {
-        "module": "tqdm",
-        "input_file": "wheels/shared/tqdm-4.67.1-py3-none-any.whl",
-        "input_file_aarch64": "wheels/shared/tqdm-4.67.1-py3-none-any.whl"
-      },
-      {
-        "module": "typer",
-        "input_file": "wheels/shared/typer-0.20.0-py3-none-any.whl",
-        "input_file_aarch64": "wheels/shared/typer-0.20.0-py3-none-any.whl"
-      },
-      {
-        "module": "typing-extensions",
-        "input_file": "wheels/shared/typing_extensions-4.15.0-py3-none-any.whl",
-        "input_file_aarch64": "wheels/shared/typing_extensions-4.15.0-py3-none-any.whl"
-      },
-      {
-        "module": "typing-inspection",
-        "input_file": "wheels/shared/typing_inspection-0.4.2-py3-none-any.whl",
-        "input_file_aarch64": "wheels/shared/typing_inspection-0.4.2-py3-none-any.whl"
-      },
-      {
-        "module": "webencodings",
-        "input_file": "wheels/shared/webencodings-0.5.1-py2.py3-none-any.whl",
-        "input_file_aarch64": "wheels/shared/webencodings-0.5.1-py2.py3-none-any.whl"
-      },
-      {
-        "module": "yarl",
-        "input_file": "wheels/python313/yarl-1.22.0-cp313-cp313-manylinux2014_x86_64.manylinux_2_17_x86_64.manylinux_2_28_x86_64.whl",
-        "input_file_aarch64": "wheels/python313/yarl-1.22.0-cp313-cp313-manylinux2014_aarch64.manylinux_2_17_aarch64.manylinux_2_28_aarch64.whl"
-      }
-    ]
-  },
-  "pip314_dependencies": {
-    "wheel": [
-      {
-        "module": "annotated-types",
-        "input_file": "wheels/shared/annotated_types-0.7.0-py3-none-any.whl",
-        "input_file_aarch64": "wheels/shared/annotated_types-0.7.0-py3-none-any.whl"
-      },
-      {
-        "module": "anyio",
-        "input_file": "wheels/shared/anyio-4.11.0-py3-none-any.whl",
-        "input_file_aarch64": "wheels/shared/anyio-4.11.0-py3-none-any.whl"
-      },
-      {
-        "module": "bleach",
-        "input_file": "wheels/shared/bleach-6.3.0-py3-none-any.whl",
-        "input_file_aarch64": "wheels/shared/bleach-6.3.0-py3-none-any.whl"
-      },
-      {
-        "module": "boto3",
-        "input_file": "wheels/shared/boto3-1.40.74-py3-none-any.whl",
-        "input_file_aarch64": "wheels/shared/boto3-1.40.74-py3-none-any.whl"
-      },
-      {
-        "module": "botocore",
-        "input_file": "wheels/shared/botocore-1.40.74-py3-none-any.whl",
-        "input_file_aarch64": "wheels/shared/botocore-1.40.74-py3-none-any.whl"
-      },
-      {
-        "module": "build",
-        "input_file": "wheels/shared/build-1.3.0-py3-none-any.whl",
-        "input_file_aarch64": "wheels/shared/build-1.3.0-py3-none-any.whl"
-      },
-      {
-        "module": "click",
-        "input_file": "wheels/shared/click-8.1.8-py3-none-any.whl",
-        "input_file_aarch64": "wheels/shared/click-8.1.8-py3-none-any.whl"
-      },
-      {
-        "module": "distro",
-        "input_file": "wheels/shared/distro-1.9.0-py3-none-any.whl",
-        "input_file_aarch64": "wheels/shared/distro-1.9.0-py3-none-any.whl"
-      },
-      {
-        "module": "h11",
-        "input_file": "wheels/shared/h11-0.16.0-py3-none-any.whl",
-        "input_file_aarch64": "wheels/shared/h11-0.16.0-py3-none-any.whl"
-      },
-      {
-        "module": "h2",
-        "input_file": "wheels/shared/h2-4.3.0-py3-none-any.whl",
-        "input_file_aarch64": "wheels/shared/h2-4.3.0-py3-none-any.whl"
-      },
-      {
-        "module": "hpack",
-        "input_file": "wheels/shared/hpack-4.1.0-py3-none-any.whl",
-        "input_file_aarch64": "wheels/shared/hpack-4.1.0-py3-none-any.whl"
-      },
-      {
-        "module": "httpcore",
-        "input_file": "wheels/shared/httpcore-1.0.9-py3-none-any.whl",
-        "input_file_aarch64": "wheels/shared/httpcore-1.0.9-py3-none-any.whl"
-      },
-      {
-        "module": "httpx",
-        "input_file": "wheels/shared/httpx-0.28.1-py3-none-any.whl",
-        "input_file_aarch64": "wheels/shared/httpx-0.28.1-py3-none-any.whl"
-      },
-      {
-        "module": "humanize",
-        "input_file": "wheels/shared/humanize-4.14.0-py3-none-any.whl",
-        "input_file_aarch64": "wheels/shared/humanize-4.14.0-py3-none-any.whl"
-      },
-      {
-        "module": "hyperframe",
-        "input_file": "wheels/shared/hyperframe-6.1.0-py3-none-any.whl",
-        "input_file_aarch64": "wheels/shared/hyperframe-6.1.0-py3-none-any.whl"
-      },
-      {
-        "module": "jinja2",
-        "input_file": "wheels/shared/jinja2-3.1.6-py3-none-any.whl",
-        "input_file_aarch64": "wheels/shared/jinja2-3.1.6-py3-none-any.whl"
-      },
-      {
-        "module": "jmespath",
-        "input_file": "wheels/shared/jmespath-1.0.1-py3-none-any.whl",
-        "input_file_aarch64": "wheels/shared/jmespath-1.0.1-py3-none-any.whl"
-      },
-      {
-        "module": "markdown-it-py",
-        "input_file": "wheels/shared/markdown_it_py-4.0.0-py3-none-any.whl",
-        "input_file_aarch64": "wheels/shared/markdown_it_py-4.0.0-py3-none-any.whl"
-      },
-      {
-        "module": "markupsafe",
-        "input_file": "wheels/python314/markupsafe-3.0.3-cp314-cp314-manylinux2014_x86_64.manylinux_2_17_x86_64.manylinux_2_28_x86_64.whl",
-        "input_file_aarch64": "wheels/python314/markupsafe-3.0.3-cp314-cp314-manylinux2014_aarch64.manylinux_2_17_aarch64.manylinux_2_28_aarch64.whl"
-      },
-      {
-        "module": "mdurl",
-        "input_file": "wheels/shared/mdurl-0.1.2-py3-none-any.whl",
-        "input_file_aarch64": "wheels/shared/mdurl-0.1.2-py3-none-any.whl"
-      },
-      {
-        "module": "multidict",
-        "input_file": "wheels/python314/multidict-6.7.0-cp314-cp314-manylinux2014_x86_64.manylinux_2_17_x86_64.manylinux_2_28_x86_64.whl",
-        "input_file_aarch64": "wheels/python314/multidict-6.7.0-cp314-cp314-manylinux2014_aarch64.manylinux_2_17_aarch64.manylinux_2_28_aarch64.whl"
-      },
-      {
-        "module": "packaging",
-        "input_file": "wheels/shared/packaging-25.0-py3-none-any.whl",
-        "input_file_aarch64": "wheels/shared/packaging-25.0-py3-none-any.whl"
-      },
-      {
-        "module": "propcache",
-        "input_file": "wheels/python314/propcache-0.4.1-cp314-cp314-manylinux2014_x86_64.manylinux_2_17_x86_64.manylinux_2_28_x86_64.whl",
-        "input_file_aarch64": "wheels/python314/propcache-0.4.1-cp314-cp314-manylinux2014_aarch64.manylinux_2_17_aarch64.manylinux_2_28_aarch64.whl"
-      },
-      {
-        "module": "pydantic",
-        "input_file": "wheels/shared/pydantic-2.12.4-py3-none-any.whl",
-        "input_file_aarch64": "wheels/shared/pydantic-2.12.4-py3-none-any.whl"
-      },
-      {
-        "module": "pydantic-core",
-        "input_file": "wheels/python314/pydantic_core-2.41.5-cp314-cp314-manylinux_2_17_x86_64.manylinux2014_x86_64.whl",
-        "input_file_aarch64": "wheels/python314/pydantic_core-2.41.5-cp314-cp314-manylinux_2_17_aarch64.manylinux2014_aarch64.whl"
-      },
-      {
-        "module": "pygments",
-        "input_file": "wheels/shared/pygments-2.19.2-py3-none-any.whl",
-        "input_file_aarch64": "wheels/shared/pygments-2.19.2-py3-none-any.whl"
-      },
-      {
-        "module": "pyproject-hooks",
-        "input_file": "wheels/shared/pyproject_hooks-1.2.0-py3-none-any.whl",
-        "input_file_aarch64": "wheels/shared/pyproject_hooks-1.2.0-py3-none-any.whl"
-      },
-      {
-        "module": "python-dateutil",
-        "input_file": "wheels/shared/python_dateutil-2.9.0.post0-py2.py3-none-any.whl",
-        "input_file_aarch64": "wheels/shared/python_dateutil-2.9.0.post0-py2.py3-none-any.whl"
-      },
-      {
-        "module": "pyyaml",
-        "input_file": "wheels/python314/pyyaml-6.0.3-cp314-cp314-manylinux2014_x86_64.manylinux_2_17_x86_64.manylinux_2_28_x86_64.whl",
-        "input_file_aarch64": "wheels/python314/pyyaml-6.0.3-cp314-cp314-manylinux2014_aarch64.manylinux_2_17_aarch64.manylinux_2_28_aarch64.whl"
-      },
-      {
-        "module": "rich",
-        "input_file": "wheels/shared/rich-14.2.0-py3-none-any.whl",
-        "input_file_aarch64": "wheels/shared/rich-14.2.0-py3-none-any.whl"
-      },
-      {
-        "module": "s3transfer",
-        "input_file": "wheels/shared/s3transfer-0.14.0-py3-none-any.whl",
-        "input_file_aarch64": "wheels/shared/s3transfer-0.14.0-py3-none-any.whl"
-      },
-      {
-        "module": "setuptools",
-        "input_file": "wheels/shared/setuptools-80.9.0-py3-none-any.whl",
-        "input_file_aarch64": "wheels/shared/setuptools-80.9.0-py3-none-any.whl"
-      },
-      {
-        "module": "shellingham",
-        "input_file": "wheels/shared/shellingham-1.5.4-py2.py3-none-any.whl",
-        "input_file_aarch64": "wheels/shared/shellingham-1.5.4-py2.py3-none-any.whl"
-      },
-      {
-        "module": "sniffio",
-        "input_file": "wheels/shared/sniffio-1.3.1-py3-none-any.whl",
-        "input_file_aarch64": "wheels/shared/sniffio-1.3.1-py3-none-any.whl"
-      },
-      {
-        "module": "splunk-soar-sdk",
-        "input_file": "wheels/shared/splunk_soar_sdk-3.2.1-py3-none-any.whl",
-        "input_file_aarch64": "wheels/shared/splunk_soar_sdk-3.2.1-py3-none-any.whl"
-      },
-      {
-        "module": "toml",
-        "input_file": "wheels/shared/toml-0.10.2-py2.py3-none-any.whl",
-        "input_file_aarch64": "wheels/shared/toml-0.10.2-py2.py3-none-any.whl"
-      },
-      {
-        "module": "tqdm",
-        "input_file": "wheels/shared/tqdm-4.67.1-py3-none-any.whl",
-        "input_file_aarch64": "wheels/shared/tqdm-4.67.1-py3-none-any.whl"
-      },
-      {
-        "module": "typer",
-        "input_file": "wheels/shared/typer-0.20.0-py3-none-any.whl",
-        "input_file_aarch64": "wheels/shared/typer-0.20.0-py3-none-any.whl"
-      },
-      {
-        "module": "typing-extensions",
-        "input_file": "wheels/shared/typing_extensions-4.15.0-py3-none-any.whl",
-        "input_file_aarch64": "wheels/shared/typing_extensions-4.15.0-py3-none-any.whl"
-      },
-      {
-        "module": "typing-inspection",
-        "input_file": "wheels/shared/typing_inspection-0.4.2-py3-none-any.whl",
-        "input_file_aarch64": "wheels/shared/typing_inspection-0.4.2-py3-none-any.whl"
-      },
-      {
-        "module": "webencodings",
-        "input_file": "wheels/shared/webencodings-0.5.1-py2.py3-none-any.whl",
-        "input_file_aarch64": "wheels/shared/webencodings-0.5.1-py2.py3-none-any.whl"
-      },
-      {
-        "module": "yarl",
-        "input_file": "wheels/python314/yarl-1.22.0-cp314-cp314-manylinux2014_x86_64.manylinux_2_17_x86_64.manylinux_2_28_x86_64.whl",
-        "input_file_aarch64": "wheels/python314/yarl-1.22.0-cp314-cp314-manylinux2014_aarch64.manylinux_2_17_aarch64.manylinux_2_28_aarch64.whl"
-      }
-    ]
-  }
 }